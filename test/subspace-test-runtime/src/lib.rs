// Copyright (C) 2021 Subspace Labs, Inc.
// SPDX-License-Identifier: GPL-3.0-or-later

// This program is free software: you can redistribute it and/or modify
// it under the terms of the GNU General Public License as published by
// the Free Software Foundation, either version 3 of the License, or
// (at your option) any later version.

// This program is distributed in the hope that it will be useful,
// but WITHOUT ANY WARRANTY; without even the implied warranty of
// MERCHANTABILITY or FITNESS FOR A PARTICULAR PURPOSE. See the
// GNU General Public License for more details.

// You should have received a copy of the GNU General Public License
// along with this program. If not, see <https://www.gnu.org/licenses/>.

#![cfg_attr(not(feature = "std"), no_std)]
#![feature(variant_count)]
// `generic_const_exprs` is an incomplete feature
#![allow(incomplete_features)]
// TODO: This feature is not actually used in this crate, but is added as a workaround for
//  https://github.com/rust-lang/rust/issues/133199
#![feature(generic_const_exprs)]
// `construct_runtime!` does a lot of recursion and requires us to increase the limit to 256.
#![recursion_limit = "256"]
// TODO: remove when upstream issue is fixed
#![allow(
    non_camel_case_types,
    reason = "https://github.com/rust-lang/rust-analyzer/issues/16514"
)]

extern crate alloc;

// Make the WASM binary available.
#[cfg(feature = "std")]
include!(concat!(env!("OUT_DIR"), "/wasm_binary.rs"));

use alloc::borrow::Cow;
use core::mem;
use core::num::NonZeroU64;
use domain_runtime_primitives::opaque::Header as DomainHeader;
use domain_runtime_primitives::{
    AccountIdConverter, BlockNumber as DomainNumber, EthereumAccountId, Hash as DomainHash,
    MAX_OUTGOING_MESSAGES,
};
use frame_support::genesis_builder_helper::{build_state, get_preset};
use frame_support::inherent::ProvideInherent;
use frame_support::traits::fungible::Inspect;
use frame_support::traits::tokens::WithdrawConsequence;
use frame_support::traits::{
    ConstU128, ConstU16, ConstU32, ConstU64, ConstU8, Currency, Everything, ExistenceRequirement,
    Get, Imbalance, Time, VariantCount, WithdrawReasons,
};
use frame_support::weights::constants::{ParityDbWeight, WEIGHT_REF_TIME_PER_SECOND};
use frame_support::weights::{ConstantMultiplier, Weight};
use frame_support::{construct_runtime, parameter_types, PalletId};
use frame_system::limits::{BlockLength, BlockWeights};
use frame_system::pallet_prelude::{OriginFor, RuntimeCallFor};
use pallet_balances::NegativeImbalance;
pub use pallet_rewards::RewardPoint;
pub use pallet_subspace::{AllowAuthoringBy, EnableRewardsAt};
use pallet_transporter::EndpointHandler;
use parity_scale_codec::{Compact, CompactLen, Decode, Encode, MaxEncodedLen};
use scale_info::TypeInfo;
use sp_api::impl_runtime_apis;
use sp_consensus_slots::{Slot, SlotDuration};
use sp_consensus_subspace::{ChainConstants, PotParameters, SignedVote, SolutionRanges, Vote};
use sp_core::crypto::KeyTypeId;
use sp_core::{OpaqueMetadata, H256};
use sp_domains::bundle_producer_election::BundleProducerElectionParams;
use sp_domains::{
    DomainAllowlistUpdates, DomainId, DomainInstanceData, ExecutionReceiptFor, OpaqueBundle,
    OpaqueBundles, OperatorId, OperatorPublicKey, OperatorRewardSource,
    PermissionedActionAllowedBy, DOMAIN_STORAGE_FEE_MULTIPLIER, INITIAL_DOMAIN_TX_RANGE,
};
use sp_domains_fraud_proof::fraud_proof::FraudProof;
use sp_domains_fraud_proof::storage_proof::{
    FraudProofStorageKeyProvider, FraudProofStorageKeyRequest,
};
use sp_messenger::endpoint::{Endpoint, EndpointHandler as EndpointHandlerT, EndpointId};
use sp_messenger::messages::{
    BlockMessagesWithStorageKey, ChainId, ChannelId, CrossDomainMessage, FeeModel, MessageId,
    MessageKey,
};
use sp_messenger::{ChannelNonce, XdmId};
use sp_messenger_host_functions::{get_storage_key, StorageKeyRequest};
use sp_mmr_primitives::EncodableOpaqueLeaf;
use sp_runtime::traits::{
    AccountIdConversion, AccountIdLookup, AsSystemOriginSigner, BlakeTwo256, Block as BlockT,
    ConstBool, DispatchInfoOf, Keccak256, NumberFor, PostDispatchInfoOf, TransactionExtension,
    ValidateResult, Zero,
};
use sp_runtime::transaction_validity::{
    InvalidTransaction, TransactionSource, TransactionValidity, TransactionValidityError,
    ValidTransaction,
};
use sp_runtime::type_with_default::TypeWithDefault;
use sp_runtime::{
    generic, impl_tx_ext_default, AccountId32, ApplyExtrinsicResult, ExtrinsicInclusionMode,
    Perbill,
};
use sp_std::collections::btree_map::BTreeMap;
use sp_std::collections::btree_set::BTreeSet;
use sp_std::marker::PhantomData;
use sp_std::prelude::*;
use sp_subspace_mmr::ConsensusChainMmrLeafProof;
use sp_version::RuntimeVersion;
use static_assertions::const_assert;
use subspace_core_primitives::objects::{BlockObject, BlockObjectMapping};
use subspace_core_primitives::pieces::Piece;
use subspace_core_primitives::segments::{
    HistorySize, SegmentCommitment, SegmentHeader, SegmentIndex,
};
use subspace_core_primitives::solutions::SolutionRange;
use subspace_core_primitives::{hashes, PublicKey, Randomness, SlotNumber, U256};
use subspace_runtime_primitives::utility::{
    nested_call_iter, DefaultNonceProvider, MaybeMultisigCall, MaybeNestedCall, MaybeUtilityCall,
};
use subspace_runtime_primitives::{
    AccountId, Balance, BlockNumber, ConsensusEventSegmentSize, FindBlockRewardAddress, Hash,
<<<<<<< HEAD
    HoldIdentifier, Moment, Nonce, Signature, MAX_CALL_RECURSION_DEPTH, MIN_REPLICATION_FACTOR,
    SHANNON, SSC,
=======
    HoldIdentifier, Moment, Nonce, Signature, XdmAdjustedWeightToFee, XdmFeeMultipler,
    MIN_REPLICATION_FACTOR, SHANNON, SSC,
>>>>>>> bcb0e86d
};
use subspace_test_primitives::DOMAINS_BLOCK_PRUNING_DEPTH;

sp_runtime::impl_opaque_keys! {
    pub struct SessionKeys {
    }
}

// Smaller value for testing purposes
const MAX_PIECES_IN_SECTOR: u16 = 32;

// To learn more about runtime versioning and what each of the following value means:
//   https://substrate.dev/docs/en/knowledgebase/runtime/upgrades#runtime-versioning
#[sp_version::runtime_version]
pub const VERSION: RuntimeVersion = RuntimeVersion {
    spec_name: Cow::Borrowed("subspace"),
    impl_name: Cow::Borrowed("subspace"),
    authoring_version: 1,
    // The version of the runtime specification. A full node will not attempt to use its native
    //   runtime in substitute for the on-chain Wasm runtime unless all of `spec_name`,
    //   `spec_version`, and `authoring_version` are the same between Wasm and native.
    // This value is set to 100 to notify Polkadot-JS App (https://polkadot.js.org/apps) to use
    //   the compatible custom types.
    spec_version: 100,
    impl_version: 1,
    apis: RUNTIME_API_VERSIONS,
    transaction_version: 1,
    system_version: 2,
};

// TODO: Many of below constants should probably be updatable but currently they are not

/// Expected block time in milliseconds.
///
/// Since Subspace is probabilistic this is the average expected block time that
/// we are targeting. Blocks will be produced at a minimum duration defined
/// by `SLOT_DURATION`, but some slots will not be allocated to any
/// farmer and hence no block will be produced. We expect to have this
/// block time on average following the defined slot duration and the value
/// of `c` configured for Subspace (where `1 - c` represents the probability of
/// a slot being empty).
/// This value is only used indirectly to define the unit constants below
/// that are expressed in blocks. The rest of the code should use
/// `SLOT_DURATION` instead (like the Timestamp pallet for calculating the
/// minimum period).
///
/// Based on:
/// <https://research.web3.foundation/en/latest/polkadot/block-production/Babe.html#-6.-practical-results>
pub const MILLISECS_PER_BLOCK: u64 = 2000;

// NOTE: Currently it is not possible to change the slot duration after the chain has started.
//       Attempting to do so will brick block production.
pub const SLOT_DURATION: u64 = 2000;

/// 1 in 6 slots (on average, not counting collisions) will have a block.
/// Must match ratio between block and slot duration in constants above.
const SLOT_PROBABILITY: (u64, u64) = (1, 1);
/// Number of slots between slot arrival and when corresponding block can be produced.
const BLOCK_AUTHORING_DELAY: SlotNumber = 2;

/// Interval, in blocks, between blockchain entropy injection into proof of time chain.
const POT_ENTROPY_INJECTION_INTERVAL: BlockNumber = 5;

/// Interval, in entropy injection intervals, where to take entropy for injection from.
const POT_ENTROPY_INJECTION_LOOKBACK_DEPTH: u8 = 2;

/// Delay after block, in slots, when entropy injection takes effect.
const POT_ENTROPY_INJECTION_DELAY: SlotNumber = 4;

// Entropy injection interval must be bigger than injection delay or else we may end up in a
// situation where we'll need to do more than one injection at the same slot
const_assert!(POT_ENTROPY_INJECTION_INTERVAL as u64 > POT_ENTROPY_INJECTION_DELAY);
// Entropy injection delay must be bigger than block authoring delay or else we may include
// invalid future proofs in parent block, +1 ensures we do not have unnecessary reorgs that will
// inevitably happen otherwise
const_assert!(POT_ENTROPY_INJECTION_DELAY > BLOCK_AUTHORING_DELAY + 1);

/// Era duration in blocks.
const ERA_DURATION_IN_BLOCKS: BlockNumber = 2016;

/// Any solution range is valid in the test environment.
const INITIAL_SOLUTION_RANGE: SolutionRange = SolutionRange::MAX;

/// A ratio of `Normal` dispatch class within block, for `BlockWeight` and `BlockLength`.
const NORMAL_DISPATCH_RATIO: Perbill = Perbill::from_percent(75);

/// The block weight for 2 seconds of compute
const BLOCK_WEIGHT_FOR_2_SEC: Weight =
    Weight::from_parts(WEIGHT_REF_TIME_PER_SECOND.saturating_mul(2), u64::MAX);

/// Maximum block length for non-`Normal` extrinsic is 5 MiB.
const MAX_BLOCK_LENGTH: u32 = 5 * 1024 * 1024;

parameter_types! {
    pub const Version: RuntimeVersion = VERSION;
    pub const BlockHashCount: BlockNumber = 250;
    /// We allow for 2 seconds of compute with a 6 second average block time.
    pub SubspaceBlockWeights: BlockWeights = BlockWeights::with_sensible_defaults(BLOCK_WEIGHT_FOR_2_SEC, NORMAL_DISPATCH_RATIO);
    /// We allow for 3.75 MiB for `Normal` extrinsic with 5 MiB maximum block length.
    pub SubspaceBlockLength: BlockLength = BlockLength::max_with_normal_ratio(MAX_BLOCK_LENGTH, NORMAL_DISPATCH_RATIO);
}

pub type SS58Prefix = ConstU16<6094>;

// Configure FRAME pallets to include in runtime.

impl frame_system::Config for Runtime {
    /// The basic call filter to use in dispatchable.
    ///
    /// `Everything` is used here as we use the signed extension
    /// `DisablePallets` as the actual call filter.
    type BaseCallFilter = Everything;
    /// Block & extrinsics weights: base values and limits.
    type BlockWeights = SubspaceBlockWeights;
    /// The maximum length of a block (in bytes).
    type BlockLength = SubspaceBlockLength;
    /// The identifier used to distinguish between accounts.
    type AccountId = AccountId;
    /// The aggregated dispatch type that is available for extrinsics.
    type RuntimeCall = RuntimeCall;
    /// The aggregated `RuntimeTask` type.
    type RuntimeTask = RuntimeTask;
    /// The lookup mechanism to get account ID from whatever is passed in dispatchers.
    type Lookup = AccountIdLookup<AccountId, ()>;
    /// The type for storing how many extrinsics an account has signed.
    type Nonce = TypeWithDefault<Nonce, DefaultNonceProvider<System, Nonce>>;
    /// The type for hashing blocks and tries.
    type Hash = Hash;
    /// The hashing algorithm used.
    type Hashing = BlakeTwo256;
    /// The block type.
    type Block = Block;
    /// The ubiquitous event type.
    type RuntimeEvent = RuntimeEvent;
    /// The ubiquitous origin type.
    type RuntimeOrigin = RuntimeOrigin;
    /// Maximum number of block number to block hash mappings to keep (oldest pruned first).
    type BlockHashCount = BlockHashCount;
    /// The weight of database operations that the runtime can invoke.
    type DbWeight = ParityDbWeight;
    /// Version of the runtime.
    type Version = Version;
    /// Converts a module to the index of the module in `construct_runtime!`.
    ///
    /// This type is being generated by `construct_runtime!`.
    type PalletInfo = PalletInfo;
    /// What to do if a new account is created.
    type OnNewAccount = ();
    /// What to do if an account is fully reaped from the system.
    type OnKilledAccount = ();
    /// The data to be stored in an account.
    type AccountData = pallet_balances::AccountData<Balance>;
    /// Weight information for the extrinsics of this pallet.
    type SystemWeightInfo = frame_system::weights::SubstrateWeight<Runtime>;
    /// This is used as an identifier of the chain.
    type SS58Prefix = SS58Prefix;
    /// The set code logic, just the default since we're not a parachain.
    type OnSetCode = ();
    type SingleBlockMigrations = ();
    type MultiBlockMigrator = ();
    type PreInherents = ();
    type PostInherents = ();
    type PostTransactions = ();
    type MaxConsumers = ConstU32<16>;
    type ExtensionsWeightInfo = frame_system::ExtensionsWeight<Runtime>;
    type EventSegmentSize = ConsensusEventSegmentSize;
}

parameter_types! {
    pub const BlockAuthoringDelay: SlotNumber = BLOCK_AUTHORING_DELAY;
    pub const PotEntropyInjectionInterval: BlockNumber = POT_ENTROPY_INJECTION_INTERVAL;
    pub const PotEntropyInjectionLookbackDepth: u8 = POT_ENTROPY_INJECTION_LOOKBACK_DEPTH;
    pub const PotEntropyInjectionDelay: SlotNumber = POT_ENTROPY_INJECTION_DELAY;
    pub const EraDuration: BlockNumber = ERA_DURATION_IN_BLOCKS;
    pub const SlotProbability: (u64, u64) = SLOT_PROBABILITY;
    pub const ShouldAdjustSolutionRange: bool = false;
    pub const ExpectedVotesPerBlock: u32 = 9;
    pub const ConfirmationDepthK: u32 = 5;
    pub const RecentSegments: HistorySize = HistorySize::new(NonZeroU64::new(5).unwrap());
    pub const RecentHistoryFraction: (HistorySize, HistorySize) = (
        HistorySize::new(NonZeroU64::new(1).unwrap()),
        HistorySize::new(NonZeroU64::new(10).unwrap()),
    );
    pub const MinSectorLifetime: HistorySize = HistorySize::new(NonZeroU64::new(4).unwrap());
    pub const BlockSlotCount: u32 = 6;
    pub TransactionWeightFee: Balance = 100_000 * SHANNON;
}

impl pallet_subspace::Config for Runtime {
    type RuntimeEvent = RuntimeEvent;
    type SubspaceOrigin = pallet_subspace::EnsureSubspaceOrigin;
    type BlockAuthoringDelay = BlockAuthoringDelay;
    type PotEntropyInjectionInterval = PotEntropyInjectionInterval;
    type PotEntropyInjectionLookbackDepth = PotEntropyInjectionLookbackDepth;
    type PotEntropyInjectionDelay = PotEntropyInjectionDelay;
    type EraDuration = EraDuration;
    type InitialSolutionRange = ConstU64<INITIAL_SOLUTION_RANGE>;
    type SlotProbability = SlotProbability;
    type ConfirmationDepthK = ConfirmationDepthK;
    type RecentSegments = RecentSegments;
    type RecentHistoryFraction = RecentHistoryFraction;
    type MinSectorLifetime = MinSectorLifetime;
    type ExpectedVotesPerBlock = ExpectedVotesPerBlock;
    type MaxPiecesInSector = ConstU16<{ MAX_PIECES_IN_SECTOR }>;
    type ShouldAdjustSolutionRange = ShouldAdjustSolutionRange;
    type EraChangeTrigger = pallet_subspace::NormalEraChange;
    type WeightInfo = pallet_subspace::weights::SubstrateWeight<Runtime>;
    type BlockSlotCount = BlockSlotCount;
    type ExtensionWeightInfo = pallet_subspace::extensions::weights::SubstrateWeight<Runtime>;
}

impl pallet_timestamp::Config for Runtime {
    /// A timestamp: milliseconds since the unix epoch.
    type Moment = Moment;
    type OnTimestampSet = ();
    type MinimumPeriod = ConstU64<{ SLOT_DURATION / 2 }>;
    type WeightInfo = pallet_timestamp::weights::SubstrateWeight<Runtime>;
}

#[derive(
    PartialEq, Eq, Clone, Encode, Decode, TypeInfo, MaxEncodedLen, Ord, PartialOrd, Copy, Debug,
)]
pub struct HoldIdentifierWrapper(HoldIdentifier);

impl pallet_domains::HoldIdentifier<Runtime> for HoldIdentifierWrapper {
    fn staking_staked() -> Self {
        Self(HoldIdentifier::DomainStaking)
    }

    fn domain_instantiation_id() -> Self {
        Self(HoldIdentifier::DomainInstantiation)
    }

    fn storage_fund_withdrawal() -> Self {
        Self(HoldIdentifier::DomainStorageFund)
    }
}

impl pallet_messenger::HoldIdentifier<Runtime> for HoldIdentifierWrapper {
    fn messenger_channel() -> Self {
        Self(HoldIdentifier::MessengerChannel)
    }
}

impl VariantCount for HoldIdentifierWrapper {
    const VARIANT_COUNT: u32 = mem::variant_count::<HoldIdentifier>() as u32;
}

impl pallet_balances::Config for Runtime {
    type RuntimeFreezeReason = RuntimeFreezeReason;
    type MaxLocks = ConstU32<50>;
    type MaxReserves = ();
    type ReserveIdentifier = [u8; 8];
    /// The type for recording an account's balance.
    type Balance = Balance;
    /// The ubiquitous event type.
    type RuntimeEvent = RuntimeEvent;
    type DustRemoval = ();
    type ExistentialDeposit = ConstU128<{ 10_000_000_000_000 * SHANNON }>;
    type AccountStore = System;
    type WeightInfo = pallet_balances::weights::SubstrateWeight<Runtime>;
    type FreezeIdentifier = ();
    type MaxFreezes = ();
    type RuntimeHoldReason = HoldIdentifierWrapper;
    type DoneSlashHandler = ();
}

pub struct CreditSupply;

impl Get<Balance> for CreditSupply {
    fn get() -> Balance {
        Balances::total_issuance()
    }
}

pub struct TotalSpacePledged;

impl Get<u128> for TotalSpacePledged {
    fn get() -> u128 {
        // Operations reordered to avoid data loss, but essentially are:
        // u64::MAX * SlotProbability / (solution_range / PIECE_SIZE)
        u128::from(u64::MAX)
            .saturating_mul(Piece::SIZE as u128)
            .saturating_mul(u128::from(SlotProbability::get().0))
            / u128::from(Subspace::solution_ranges().current)
            / u128::from(SlotProbability::get().1)
    }
}

pub struct BlockchainHistorySize;

impl Get<u128> for BlockchainHistorySize {
    fn get() -> u128 {
        u128::from(Subspace::archived_history_size())
    }
}

impl pallet_transaction_fees::Config for Runtime {
    type RuntimeEvent = RuntimeEvent;
    type MinReplicationFactor = ConstU16<MIN_REPLICATION_FACTOR>;
    type CreditSupply = CreditSupply;
    type TotalSpacePledged = TotalSpacePledged;
    type BlockchainHistorySize = BlockchainHistorySize;
    type Currency = Balances;
    type FindBlockRewardAddress = Subspace;
    type DynamicCostOfStorage = ConstBool<false>;
    type WeightInfo = pallet_transaction_fees::weights::SubstrateWeight<Runtime>;
}

pub struct TransactionByteFee;

impl Get<Balance> for TransactionByteFee {
    fn get() -> Balance {
        TransactionFees::transaction_byte_fee()
    }
}

pub struct LiquidityInfo {
    storage_fee: Balance,
    imbalance: NegativeImbalance<Runtime>,
}

/// Implementation of [`pallet_transaction_payment::OnChargeTransaction`] that charges transaction
/// fees and distributes storage/compute fees and tip separately.
pub struct OnChargeTransaction;

impl pallet_transaction_payment::OnChargeTransaction<Runtime> for OnChargeTransaction {
    type LiquidityInfo = Option<LiquidityInfo>;
    type Balance = Balance;

    fn withdraw_fee(
        who: &AccountId,
        call: &RuntimeCall,
        _info: &DispatchInfoOf<RuntimeCall>,
        fee: Self::Balance,
        tip: Self::Balance,
    ) -> Result<Self::LiquidityInfo, TransactionValidityError> {
        if fee.is_zero() {
            return Ok(None);
        }

        let withdraw_reason = if tip.is_zero() {
            WithdrawReasons::TRANSACTION_PAYMENT
        } else {
            WithdrawReasons::TRANSACTION_PAYMENT | WithdrawReasons::TIP
        };

        let withdraw_result =
            Balances::withdraw(who, fee, withdraw_reason, ExistenceRequirement::KeepAlive);
        let imbalance = withdraw_result.map_err(|_error| InvalidTransaction::Payment)?;

        // Separate storage fee while we have access to the call data structure to calculate it.
        let storage_fee = TransactionByteFee::get()
            * Balance::try_from(call.encoded_size())
                .expect("Size of the call never exceeds balance units; qed");

        Ok(Some(LiquidityInfo {
            storage_fee,
            imbalance,
        }))
    }

    fn correct_and_deposit_fee(
        who: &AccountId,
        _dispatch_info: &DispatchInfoOf<RuntimeCall>,
        _post_info: &PostDispatchInfoOf<RuntimeCall>,
        corrected_fee: Self::Balance,
        tip: Self::Balance,
        liquidity_info: Self::LiquidityInfo,
    ) -> Result<(), TransactionValidityError> {
        if let Some(LiquidityInfo {
            storage_fee,
            imbalance,
        }) = liquidity_info
        {
            // Calculate how much refund we should return
            let refund_amount = imbalance.peek().saturating_sub(corrected_fee);
            // Refund to the the account that paid the fees. If this fails, the account might have
            // dropped below the existential balance. In that case we don't refund anything.
            let refund_imbalance = Balances::deposit_into_existing(who, refund_amount)
                .unwrap_or_else(|_| <Balances as Currency<AccountId>>::PositiveImbalance::zero());
            // Merge the imbalance caused by paying the fees and refunding parts of it again.
            let adjusted_paid = imbalance
                .offset(refund_imbalance)
                .same()
                .map_err(|_| TransactionValidityError::Invalid(InvalidTransaction::Payment))?;

            // Split the tip from the total fee that ended up being paid.
            let (tip, fee) = adjusted_paid.split(tip);
            // Split paid storage and compute fees so that they can be distributed separately.
            let (paid_storage_fee, paid_compute_fee) = fee.split(storage_fee);

            TransactionFees::note_transaction_fees(
                paid_storage_fee.peek(),
                paid_compute_fee.peek(),
                tip.peek(),
            );
        }
        Ok(())
    }

    fn can_withdraw_fee(
        who: &AccountId,
        _call: &RuntimeCall,
        _dispatch_info: &DispatchInfoOf<RuntimeCall>,
        fee: Self::Balance,
        _tip: Self::Balance,
    ) -> Result<(), TransactionValidityError> {
        if fee.is_zero() {
            return Ok(());
        }

        match Balances::can_withdraw(who, fee) {
            WithdrawConsequence::Success => Ok(()),
            _ => Err(InvalidTransaction::Payment.into()),
        }
    }
}

impl pallet_transaction_payment::Config for Runtime {
    type RuntimeEvent = RuntimeEvent;
    type OnChargeTransaction = OnChargeTransaction;
    type OperationalFeeMultiplier = ConstU8<5>;
    type WeightToFee = ConstantMultiplier<Balance, TransactionWeightFee>;
    type LengthToFee = ConstantMultiplier<Balance, TransactionByteFee>;
    type FeeMultiplierUpdate = ();
    type WeightInfo = pallet_transaction_payment::weights::SubstrateWeight<Runtime>;
}

impl pallet_utility::Config for Runtime {
    type RuntimeEvent = RuntimeEvent;
    type RuntimeCall = RuntimeCall;
    type PalletsOrigin = OriginCaller;
    type WeightInfo = pallet_utility::weights::SubstrateWeight<Runtime>;
}

impl MaybeMultisigCall<Runtime> for RuntimeCall {
    /// If this call is a `pallet_multisig::Call<Runtime>` call, returns the inner call.
    fn maybe_multisig_call(&self) -> Option<&pallet_multisig::Call<Runtime>> {
        match self {
            RuntimeCall::Multisig(call) => Some(call),
            _ => None,
        }
    }
}

impl MaybeUtilityCall<Runtime> for RuntimeCall {
    /// If this call is a `pallet_utility::Call<Runtime>` call, returns the inner call.
    fn maybe_utility_call(&self) -> Option<&pallet_utility::Call<Runtime>> {
        match self {
            RuntimeCall::Utility(call) => Some(call),
            _ => None,
        }
    }
}

impl MaybeNestedCall<Runtime> for RuntimeCall {
    /// If this call is a nested runtime call, returns the inner call(s).
    ///
    /// Ignored calls (such as `pallet_utility::Call::__Ignore`) should be yielded themsevles, but
    /// their contents should not be yielded.
    fn maybe_nested_call(&self) -> Option<Vec<&RuntimeCallFor<Runtime>>> {
        // We currently ignore privileged calls, because privileged users can already change
        // runtime code. This includes sudo, collective, and scheduler nested `RuntimeCall`s,
        // and democracy nested `BoundedCall`s.

        // It is ok to return early, because each call can only belong to one pallet.
        let calls = self.maybe_nested_utility_calls();
        if calls.is_some() {
            return calls;
        }

        let calls = self.maybe_nested_multisig_calls();
        if calls.is_some() {
            return calls;
        }

        None
    }
}

impl pallet_sudo::Config for Runtime {
    type RuntimeEvent = RuntimeEvent;
    type RuntimeCall = RuntimeCall;
    type WeightInfo = pallet_sudo::weights::SubstrateWeight<Runtime>;
}

parameter_types! {
    pub SelfChainId: ChainId = ChainId::Consensus;
}

pub struct MmrProofVerifier;

impl sp_subspace_mmr::MmrProofVerifier<mmr::Hash, NumberFor<Block>, Hash> for MmrProofVerifier {
    fn verify_proof_and_extract_leaf(
        mmr_leaf_proof: ConsensusChainMmrLeafProof<NumberFor<Block>, Hash, mmr::Hash>,
    ) -> Option<mmr::Leaf> {
        let mmr_root = SubspaceMmr::mmr_root_hash(mmr_leaf_proof.consensus_block_number)?;
        Self::verify_proof_stateless(mmr_root, mmr_leaf_proof)
    }

    fn verify_proof_stateless(
        mmr_root: mmr::Hash,
        mmr_leaf_proof: ConsensusChainMmrLeafProof<NumberFor<Block>, Hash, mmr::Hash>,
    ) -> Option<mmr::Leaf> {
        let ConsensusChainMmrLeafProof {
            opaque_mmr_leaf,
            proof,
            ..
        } = mmr_leaf_proof;

        pallet_mmr::verify_leaves_proof::<mmr::Hashing, _>(
            mmr_root,
            vec![mmr::DataOrHash::Data(
                EncodableOpaqueLeaf(opaque_mmr_leaf.0.clone()).into_opaque_leaf(),
            )],
            proof,
        )
        .ok()?;

        let leaf: mmr::Leaf = opaque_mmr_leaf.into_opaque_leaf().try_decode()?;

        Some(leaf)
    }
}

pub struct StorageKeys;

impl sp_messenger::StorageKeys for StorageKeys {
    fn confirmed_domain_block_storage_key(domain_id: DomainId) -> Option<Vec<u8>> {
        Some(Domains::confirmed_domain_block_storage_key(domain_id))
    }

    fn outbox_storage_key(chain_id: ChainId, message_key: MessageKey) -> Option<Vec<u8>> {
        get_storage_key(StorageKeyRequest::OutboxStorageKey {
            chain_id,
            message_key,
        })
    }

    fn inbox_responses_storage_key(chain_id: ChainId, message_key: MessageKey) -> Option<Vec<u8>> {
        get_storage_key(StorageKeyRequest::InboxResponseStorageKey {
            chain_id,
            message_key,
        })
    }
}

pub struct DomainRegistration;
impl sp_messenger::DomainRegistration for DomainRegistration {
    fn is_domain_registered(domain_id: DomainId) -> bool {
        Domains::is_domain_registered(domain_id)
    }
}

parameter_types! {
    pub const ChannelReserveFee: Balance = SSC;
    pub const ChannelInitReservePortion: Perbill = Perbill::from_percent(20);
    pub const ChannelFeeModel: FeeModel<Balance> = FeeModel{relay_fee: SSC};
    pub const MaxOutgoingMessages: u32 = MAX_OUTGOING_MESSAGES;
    pub const MessageVersion: pallet_messenger::MessageVersion = pallet_messenger::MessageVersion::V0;
}

// ensure the max outgoing messages is not 0.
const_assert!(MaxOutgoingMessages::get() >= 1);

pub struct OnXDMRewards;

impl sp_messenger::OnXDMRewards<Balance> for OnXDMRewards {
    fn on_xdm_rewards(reward: Balance) {
        if let Some(block_author) = Subspace::find_block_reward_address() {
            let _ = Balances::deposit_creating(&block_author, reward);
        }
    }

    fn on_chain_protocol_fees(chain_id: ChainId, fees: Balance) {
        // on consensus chain, reward the domain operators
        // balance is already on this consensus runtime
        if let ChainId::Domain(domain_id) = chain_id {
            Domains::reward_domain_operators(domain_id, OperatorRewardSource::XDMProtocolFees, fees)
        }
    }
}

impl pallet_messenger::Config for Runtime {
    type RuntimeEvent = RuntimeEvent;
    type SelfChainId = SelfChainId;

    fn get_endpoint_handler(endpoint: &Endpoint) -> Option<Box<dyn EndpointHandlerT<MessageId>>> {
        if endpoint == &Endpoint::Id(TransporterEndpointId::get()) {
            Some(Box::new(EndpointHandler(PhantomData::<Runtime>)))
        } else {
            None
        }
    }

    type Currency = Balances;
    type WeightInfo = pallet_messenger::weights::SubstrateWeight<Runtime>;
    type WeightToFee = ConstantMultiplier<Balance, TransactionWeightFee>;
    type AdjustedWeightToFee = XdmAdjustedWeightToFee<Runtime>;
    type FeeMultiplier = XdmFeeMultipler;
    type OnXDMRewards = OnXDMRewards;
    type MmrHash = mmr::Hash;
    type MmrProofVerifier = MmrProofVerifier;
    type StorageKeys = StorageKeys;
    type DomainOwner = Domains;
    type HoldIdentifier = HoldIdentifierWrapper;
    type ChannelReserveFee = ChannelReserveFee;
    type ChannelInitReservePortion = ChannelInitReservePortion;
    type DomainRegistration = DomainRegistration;
    type ChannelFeeModel = ChannelFeeModel;
    type MaxOutgoingMessages = MaxOutgoingMessages;
    type MessengerOrigin = pallet_messenger::EnsureMessengerOrigin;
    type MessageVersion = MessageVersion;
}

impl<C> frame_system::offchain::CreateTransactionBase<C> for Runtime
where
    RuntimeCall: From<C>,
{
    type Extrinsic = UncheckedExtrinsic;
    type RuntimeCall = RuntimeCall;
}

impl<C> subspace_runtime_primitives::CreateUnsigned<C> for Runtime
where
    RuntimeCall: From<C>,
{
    fn create_unsigned(call: Self::RuntimeCall) -> Self::Extrinsic {
        create_unsigned_general_extrinsic(call)
    }
}

parameter_types! {
    pub const TransporterEndpointId: EndpointId = 1;
}

impl pallet_transporter::Config for Runtime {
    type RuntimeEvent = RuntimeEvent;
    type SelfChainId = SelfChainId;
    type SelfEndpointId = TransporterEndpointId;
    type Currency = Balances;
    type Sender = Messenger;
    type AccountIdConverter = AccountIdConverter;
    type WeightInfo = pallet_transporter::weights::SubstrateWeight<Runtime>;
}

parameter_types! {
    pub const MaximumReceiptDrift: BlockNumber = 2;
    pub const InitialDomainTxRange: u64 = INITIAL_DOMAIN_TX_RANGE;
    pub const DomainTxRangeAdjustmentInterval: u64 = 100;
    pub const DomainRuntimeUpgradeDelay: BlockNumber = 10;
    pub const MinOperatorStake: Balance = 100 * SSC;
    pub const MinNominatorStake: Balance = SSC;
    /// Use the consensus chain's `Normal` extrinsics block size limit as the domain block size limit
    pub MaxDomainBlockSize: u32 = NORMAL_DISPATCH_RATIO * MAX_BLOCK_LENGTH;
    /// Use the consensus chain's `Normal` extrinsics block weight limit as the domain block weight limit
    pub MaxDomainBlockWeight: Weight = NORMAL_DISPATCH_RATIO * BLOCK_WEIGHT_FOR_2_SEC;
    pub const DomainInstantiationDeposit: Balance = 100 * SSC;
    pub const MaxDomainNameLength: u32 = 32;
    pub const BlockTreePruningDepth: u32 = DOMAINS_BLOCK_PRUNING_DEPTH;
    pub const StakeWithdrawalLockingPeriod: BlockNumber = 20;
    pub const StakeEpochDuration: DomainNumber = 5;
    pub TreasuryAccount: AccountId = PalletId(*b"treasury").into_account_truncating();
    pub const MaxPendingStakingOperation: u32 = 512;
    pub const DomainsPalletId: PalletId = PalletId(*b"domains_");
    pub const MaxInitialDomainAccounts: u32 = 20;
    pub const MinInitialDomainAccountBalance: Balance = SSC;
    pub const BundleLongevity: u32 = 5;
    pub const WithdrawalLimit: u32 = 32;
}

// `BlockSlotCount` must at least keep the slot for the current and the parent block, it also need to
// keep enough block slot for bundle validation
const_assert!(BlockSlotCount::get() >= 2 && BlockSlotCount::get() > BundleLongevity::get());

// `BlockHashCount` must greater than `BlockSlotCount` because we need to use the block number found
// with `BlockSlotCount` to get the block hash.
const_assert!(BlockHashCount::get() > BlockSlotCount::get());

// Minimum operator stake must be >= minimum nominator stake since operator is also a nominator.
const_assert!(MinOperatorStake::get() >= MinNominatorStake::get());

pub struct BlockSlot;

impl pallet_domains::BlockSlot<Runtime> for BlockSlot {
    fn future_slot(block_number: BlockNumber) -> Option<Slot> {
        let block_slots = Subspace::block_slots();
        block_slots
            .get(&block_number)
            .map(|slot| *slot + Slot::from(BlockAuthoringDelay::get()))
    }

    fn slot_produced_after(to_check: Slot) -> Option<BlockNumber> {
        let block_slots = Subspace::block_slots();
        for (block_number, slot) in block_slots.into_iter().rev() {
            if to_check > slot {
                return Some(block_number);
            }
        }
        None
    }
}

pub struct OnChainRewards;

impl sp_domains::OnChainRewards<Balance> for OnChainRewards {
    fn on_chain_rewards(chain_id: ChainId, reward: Balance) {
        match chain_id {
            ChainId::Consensus => {
                if let Some(block_author) = Subspace::find_block_reward_address() {
                    let _ = Balances::deposit_creating(&block_author, reward);
                }
            }
            ChainId::Domain(domain_id) => Domains::reward_domain_operators(
                domain_id,
                OperatorRewardSource::XDMProtocolFees,
                reward,
            ),
        }
    }
}

impl pallet_domains::Config for Runtime {
    type RuntimeEvent = RuntimeEvent;
    type DomainOrigin = pallet_domains::EnsureDomainOrigin;
    type DomainHash = DomainHash;
    type Balance = Balance;
    type DomainHeader = DomainHeader;
    type ConfirmationDepthK = ConfirmationDepthK;
    type DomainRuntimeUpgradeDelay = DomainRuntimeUpgradeDelay;
    type Currency = Balances;
    type Share = Balance;
    type HoldIdentifier = HoldIdentifierWrapper;
    type BlockTreePruningDepth = BlockTreePruningDepth;
    type ConsensusSlotProbability = SlotProbability;
    type MaxDomainBlockSize = MaxDomainBlockSize;
    type MaxDomainBlockWeight = MaxDomainBlockWeight;
    type MaxDomainNameLength = MaxDomainNameLength;
    type DomainInstantiationDeposit = DomainInstantiationDeposit;
    type WeightInfo = pallet_domains::weights::SubstrateWeight<Runtime>;
    type InitialDomainTxRange = InitialDomainTxRange;
    type DomainTxRangeAdjustmentInterval = DomainTxRangeAdjustmentInterval;
    type MinOperatorStake = MinOperatorStake;
    type MinNominatorStake = MinNominatorStake;
    type StakeWithdrawalLockingPeriod = StakeWithdrawalLockingPeriod;
    type StakeEpochDuration = StakeEpochDuration;
    type TreasuryAccount = TreasuryAccount;
    type MaxPendingStakingOperation = MaxPendingStakingOperation;
    type Randomness = Subspace;
    type PalletId = DomainsPalletId;
    type StorageFee = TransactionFees;
    type BlockTimestamp = pallet_timestamp::Pallet<Runtime>;
    type BlockSlot = BlockSlot;
    type DomainsTransfersTracker = Transporter;
    type MaxInitialDomainAccounts = MaxInitialDomainAccounts;
    type MinInitialDomainAccountBalance = MinInitialDomainAccountBalance;
    type BundleLongevity = BundleLongevity;
    type DomainBundleSubmitted = Messenger;
    type OnDomainInstantiated = Messenger;
    type MmrHash = mmr::Hash;
    type MmrProofVerifier = MmrProofVerifier;
    type FraudProofStorageKeyProvider = StorageKeyProvider;
    type OnChainRewards = OnChainRewards;
    type WithdrawalLimit = WithdrawalLimit;
}

parameter_types! {
    pub const AvgBlockspaceUsageNumBlocks: BlockNumber = 100;
    pub const ProposerTaxOnVotes: (u32, u32) = (1, 10);
}

impl pallet_rewards::Config for Runtime {
    type RuntimeEvent = RuntimeEvent;
    type Currency = Balances;
    type AvgBlockspaceUsageNumBlocks = AvgBlockspaceUsageNumBlocks;
    type TransactionByteFee = TransactionByteFee;
    type MaxRewardPoints = ConstU32<20>;
    type ProposerTaxOnVotes = ProposerTaxOnVotes;
    type RewardsEnabled = Subspace;
    type FindBlockRewardAddress = Subspace;
    type FindVotingRewardAddresses = Subspace;
    type WeightInfo = pallet_rewards::weights::SubstrateWeight<Runtime>;
    type OnReward = ();
}

mod mmr {
    use super::Runtime;
    pub use pallet_mmr::primitives::*;

    pub type Leaf = <<Runtime as pallet_mmr::Config>::LeafData as LeafDataProvider>::LeafData;
    pub type Hashing = <Runtime as pallet_mmr::Config>::Hashing;
    pub type Hash = <Hashing as sp_runtime::traits::Hash>::Output;
}

pub struct BlockHashProvider;

impl pallet_mmr::BlockHashProvider<BlockNumber, Hash> for BlockHashProvider {
    fn block_hash(block_number: BlockNumber) -> Hash {
        sp_subspace_mmr::subspace_mmr_runtime_interface::consensus_block_hash(block_number)
            .expect("Hash must exist for a given block number.")
    }
}

impl pallet_mmr::Config for Runtime {
    const INDEXING_PREFIX: &'static [u8] = mmr::INDEXING_PREFIX;
    type Hashing = Keccak256;
    type LeafData = SubspaceMmr;
    type OnNewRoot = SubspaceMmr;
    type BlockHashProvider = BlockHashProvider;
    type WeightInfo = ();
    #[cfg(feature = "runtime-benchmarks")]
    type BenchmarkHelper = ();
}

parameter_types! {
    pub const MmrRootHashCount: u32 = 15;
}

impl pallet_subspace_mmr::Config for Runtime {
    type MmrRootHash = mmr::Hash;
    type MmrRootHashCount = MmrRootHashCount;
}

impl pallet_runtime_configs::Config for Runtime {
    type WeightInfo = pallet_runtime_configs::weights::SubstrateWeight<Runtime>;
}

parameter_types! {
    pub const MaxSignatories: u32 = 100;
}

macro_rules! deposit {
    ($name:ident, $item_fee:expr, $items:expr, $bytes:expr) => {
        pub struct $name;

        impl Get<Balance> for $name {
            fn get() -> Balance {
                $item_fee.saturating_mul($items.into()).saturating_add(
                    TransactionFees::transaction_byte_fee().saturating_mul($bytes.into()),
                )
            }
        }
    };
}

// One storage item; key size is 32; value is size 4+4+16+32 bytes = 56 bytes.
// Each multisig costs 20 SSC + bytes_of_storge * TransactionByteFee
deposit!(DepositBaseFee, 20 * SSC, 1u32, 88u32);

// Additional storage item size of 32 bytes.
deposit!(DepositFactor, 0u128, 0u32, 32u32);

impl pallet_multisig::Config for Runtime {
    type RuntimeEvent = RuntimeEvent;
    type RuntimeCall = RuntimeCall;
    type Currency = Balances;
    type DepositBase = DepositBaseFee;
    type DepositFactor = DepositFactor;
    type MaxSignatories = MaxSignatories;
    type WeightInfo = pallet_multisig::weights::SubstrateWeight<Runtime>;
}

construct_runtime!(
    pub struct Runtime {
        System: frame_system = 0,
        Timestamp: pallet_timestamp = 1,

        Subspace: pallet_subspace = 2,
        Rewards: pallet_rewards = 9,

        Balances: pallet_balances = 4,
        TransactionFees: pallet_transaction_fees = 12,
        TransactionPayment: pallet_transaction_payment = 5,
        Utility: pallet_utility = 8,

        Domains: pallet_domains = 11,
        RuntimeConfigs: pallet_runtime_configs = 14,

        Mmr: pallet_mmr = 30,
        SubspaceMmr: pallet_subspace_mmr = 31,

        // messenger stuff
        // Note: Indexes should match with indexes on other chains and domains
        Messenger: pallet_messenger exclude_parts { Inherent } = 60,
        Transporter: pallet_transporter = 61,

        // Multisig
        Multisig: pallet_multisig = 90,

        // Reserve some room for other pallets as we'll remove sudo pallet eventually.
        Sudo: pallet_sudo = 100,
    }
);

/// The address format for describing accounts.
pub type Address = sp_runtime::MultiAddress<AccountId, ()>;
/// Block header type as expected by this runtime.
pub type Header = generic::Header<BlockNumber, BlakeTwo256>;
/// Block type as expected by this runtime.
pub type Block = generic::Block<Header, UncheckedExtrinsic>;
/// The SignedExtension to the basic transaction logic.
pub type SignedExtra = (
    frame_system::CheckNonZeroSender<Runtime>,
    frame_system::CheckSpecVersion<Runtime>,
    frame_system::CheckTxVersion<Runtime>,
    frame_system::CheckGenesis<Runtime>,
    frame_system::CheckMortality<Runtime>,
    frame_system::CheckNonce<Runtime>,
    frame_system::CheckWeight<Runtime>,
    pallet_transaction_payment::ChargeTransactionPayment<Runtime>,
    DisablePallets,
    pallet_subspace::extensions::SubspaceExtension<Runtime>,
    pallet_domains::extensions::DomainsExtension<Runtime>,
    pallet_messenger::extensions::MessengerExtension<Runtime>,
);
/// Unchecked extrinsic type as expected by this runtime.
pub type UncheckedExtrinsic =
    generic::UncheckedExtrinsic<Address, RuntimeCall, Signature, SignedExtra>;
/// Executive: handles dispatch to the various modules.
pub type Executive = frame_executive::Executive<
    Runtime,
    Block,
    frame_system::ChainContext<Runtime>,
    Runtime,
    AllPalletsWithSystem,
>;
/// The payload being signed in transactions.
pub type SignedPayload = generic::SignedPayload<RuntimeCall, SignedExtra>;

impl pallet_subspace::extensions::MaybeSubspaceCall<Runtime> for RuntimeCall {
    fn maybe_subspace_call(&self) -> Option<&pallet_subspace::Call<Runtime>> {
        match self {
            RuntimeCall::Subspace(call) => Some(call),
            _ => None,
        }
    }
}

impl pallet_domains::extensions::MaybeDomainsCall<Runtime> for RuntimeCall {
    fn maybe_domains_call(&self) -> Option<&pallet_domains::Call<Runtime>> {
        match self {
            RuntimeCall::Domains(call) => Some(call),
            _ => None,
        }
    }
}

impl pallet_messenger::extensions::MaybeMessengerCall<Runtime> for RuntimeCall {
    fn maybe_messenger_call(&self) -> Option<&pallet_messenger::Call<Runtime>> {
        match self {
            RuntimeCall::Messenger(call) => Some(call),
            _ => None,
        }
    }
}

fn extract_segment_headers(ext: &UncheckedExtrinsic) -> Option<Vec<SegmentHeader>> {
    match &ext.function {
        RuntimeCall::Subspace(pallet_subspace::Call::store_segment_headers { segment_headers }) => {
            Some(segment_headers.clone())
        }
        _ => None,
    }
}

fn is_xdm_mmr_proof_valid(ext: &<Block as BlockT>::Extrinsic) -> Option<bool> {
    match &ext.function {
        RuntimeCall::Messenger(pallet_messenger::Call::relay_message { msg })
        | RuntimeCall::Messenger(pallet_messenger::Call::relay_message_response { msg }) => {
            let ConsensusChainMmrLeafProof {
                consensus_block_number,
                opaque_mmr_leaf,
                proof,
                ..
            } = msg.proof.consensus_mmr_proof();

            let mmr_root = SubspaceMmr::mmr_root_hash(consensus_block_number)?;

            Some(
                pallet_mmr::verify_leaves_proof::<mmr::Hashing, _>(
                    mmr_root,
                    vec![mmr::DataOrHash::Data(
                        EncodableOpaqueLeaf(opaque_mmr_leaf.0.clone()).into_opaque_leaf(),
                    )],
                    proof,
                )
                .is_ok(),
            )
        }
        _ => None,
    }
}

// This code must be kept in sync with `crates/subspace-runtime/src/object_mapping.rs`.
fn extract_utility_block_object_mapping(
    mut base_offset: u32,
    objects: &mut Vec<BlockObject>,
    call: &pallet_utility::Call<Runtime>,
    mut recursion_depth_left: u16,
) {
    if recursion_depth_left == 0 {
        return;
    }

    recursion_depth_left -= 1;

    // Add enum variant to the base offset.
    base_offset += 1;

    match call {
        pallet_utility::Call::batch { calls }
        | pallet_utility::Call::batch_all { calls }
        | pallet_utility::Call::force_batch { calls } => {
            base_offset += Compact::compact_len(&(calls.len() as u32)) as u32;

            for call in calls {
                extract_call_block_object_mapping(base_offset, objects, call, recursion_depth_left);

                base_offset += call.encoded_size() as u32;
            }
        }
        pallet_utility::Call::as_derivative { index, call } => {
            base_offset += index.encoded_size() as u32;

            extract_call_block_object_mapping(
                base_offset,
                objects,
                call.as_ref(),
                recursion_depth_left,
            );
        }
        pallet_utility::Call::dispatch_as { as_origin, call } => {
            base_offset += as_origin.encoded_size() as u32;

            extract_call_block_object_mapping(
                base_offset,
                objects,
                call.as_ref(),
                recursion_depth_left,
            );
        }
        pallet_utility::Call::with_weight { call, .. } => {
            extract_call_block_object_mapping(
                base_offset,
                objects,
                call.as_ref(),
                recursion_depth_left,
            );
        }
        pallet_utility::Call::__Ignore(_, _) => {
            // Ignore.
        }
    }
}

fn extract_call_block_object_mapping(
    mut base_offset: u32,
    objects: &mut Vec<BlockObject>,
    call: &RuntimeCall,
    recursion_depth_left: u16,
) {
    // Add RuntimeCall enum variant to the base offset.
    base_offset += 1;

    match call {
        // Extract the actual object mappings.
        RuntimeCall::System(frame_system::Call::remark { remark }) => {
            objects.push(BlockObject {
                hash: hashes::blake3_hash(remark),
                // Add frame_system::Call enum variant to the base offset.
                offset: base_offset + 1,
            });
        }
        RuntimeCall::System(frame_system::Call::remark_with_event { remark }) => {
            objects.push(BlockObject {
                hash: hashes::blake3_hash(remark),
                // Add frame_system::Call enum variant to the base offset.
                offset: base_offset + 1,
            });
        }

        // Recursively extract object mappings for the call.
        RuntimeCall::Utility(call) => {
            extract_utility_block_object_mapping(base_offset, objects, call, recursion_depth_left)
        }
        // Other calls don't contain object mappings.
        _ => {}
    }
}

fn extract_block_object_mapping(block: Block) -> BlockObjectMapping {
    let mut block_object_mapping = BlockObjectMapping::default();
    let mut base_offset =
        block.header.encoded_size() + Compact::compact_len(&(block.extrinsics.len() as u32));
    for extrinsic in block.extrinsics {
        let preamble_size = extrinsic.preamble.encoded_size();
        // Extrinsic starts with vector length followed by preamble and
        // `function` encoding.
        let base_extrinsic_offset = base_offset
            + Compact::compact_len(&((preamble_size + extrinsic.function.encoded_size()) as u32))
            + preamble_size;

        extract_call_block_object_mapping(
            base_extrinsic_offset as u32,
            block_object_mapping.objects_mut(),
            &extrinsic.function,
            MAX_CALL_RECURSION_DEPTH as u16,
        );

        base_offset += extrinsic.encoded_size();
    }

    block_object_mapping
}

fn extract_successful_bundles(
    domain_id: DomainId,
    extrinsics: Vec<UncheckedExtrinsic>,
) -> OpaqueBundles<Block, DomainHeader, Balance> {
    let successful_bundles = Domains::successful_bundles(domain_id);
    extrinsics
        .into_iter()
        .filter_map(|uxt| match uxt.function {
            RuntimeCall::Domains(pallet_domains::Call::submit_bundle { opaque_bundle })
                if opaque_bundle.domain_id() == domain_id
                    && successful_bundles.contains(&opaque_bundle.hash()) =>
            {
                Some(opaque_bundle)
            }
            _ => None,
        })
        .collect()
}

fn create_unsigned_general_extrinsic(call: RuntimeCall) -> UncheckedExtrinsic {
    let extra: SignedExtra = (
        frame_system::CheckNonZeroSender::<Runtime>::new(),
        frame_system::CheckSpecVersion::<Runtime>::new(),
        frame_system::CheckTxVersion::<Runtime>::new(),
        frame_system::CheckGenesis::<Runtime>::new(),
        frame_system::CheckMortality::<Runtime>::from(generic::Era::Immortal),
        // for unsigned extrinsic, nonce check will be skipped
        // so set a default value
        frame_system::CheckNonce::<Runtime>::from(0u32.into()),
        frame_system::CheckWeight::<Runtime>::new(),
        // for unsigned extrinsic, transaction fee check will be skipped
        // so set a default value
        pallet_transaction_payment::ChargeTransactionPayment::<Runtime>::from(0u128),
        DisablePallets,
        pallet_subspace::extensions::SubspaceExtension::<Runtime>::new(),
        pallet_domains::extensions::DomainsExtension::<Runtime>::new(),
        pallet_messenger::extensions::MessengerExtension::<Runtime>::new(),
    );

    UncheckedExtrinsic::new_transaction(call, extra)
}

struct RewardAddress([u8; 32]);

impl From<PublicKey> for RewardAddress {
    #[inline]
    fn from(public_key: PublicKey) -> Self {
        Self(*public_key)
    }
}

impl From<RewardAddress> for AccountId32 {
    #[inline]
    fn from(reward_address: RewardAddress) -> Self {
        reward_address.0.into()
    }
}

pub struct StorageKeyProvider;
impl FraudProofStorageKeyProvider<NumberFor<Block>> for StorageKeyProvider {
    fn storage_key(req: FraudProofStorageKeyRequest<NumberFor<Block>>) -> Vec<u8> {
        match req {
            FraudProofStorageKeyRequest::InvalidInherentExtrinsicData => {
                pallet_domains::BlockInherentExtrinsicData::<Runtime>::hashed_key().to_vec()
            }
            FraudProofStorageKeyRequest::SuccessfulBundles(domain_id) => {
                pallet_domains::SuccessfulBundles::<Runtime>::hashed_key_for(domain_id)
            }
            FraudProofStorageKeyRequest::DomainAllowlistUpdates(domain_id) => {
                Messenger::domain_allow_list_update_storage_key(domain_id)
            }
            FraudProofStorageKeyRequest::DomainRuntimeUpgrades => {
                pallet_domains::DomainRuntimeUpgrades::<Runtime>::hashed_key().to_vec()
            }
            FraudProofStorageKeyRequest::RuntimeRegistry(runtime_id) => {
                pallet_domains::RuntimeRegistry::<Runtime>::hashed_key_for(runtime_id)
            }
            FraudProofStorageKeyRequest::DomainSudoCall(domain_id) => {
                pallet_domains::DomainSudoCalls::<Runtime>::hashed_key_for(domain_id)
            }
            FraudProofStorageKeyRequest::EvmDomainContractCreationAllowedByCall(domain_id) => {
                pallet_domains::EvmDomainContractCreationAllowedByCalls::<Runtime>::hashed_key_for(
                    domain_id,
                )
            }
            FraudProofStorageKeyRequest::MmrRoot(block_number) => {
                pallet_subspace_mmr::MmrRootHashes::<Runtime>::hashed_key_for(block_number)
            }
        }
    }
}

impl_runtime_apis! {
    impl sp_api::Core<Block> for Runtime {
        fn version() -> RuntimeVersion {
            VERSION
        }

        fn execute_block(block: Block) {
            Executive::execute_block(block);
        }

        fn initialize_block(header: &<Block as BlockT>::Header) -> ExtrinsicInclusionMode {
            Executive::initialize_block(header)
        }
    }

    impl sp_api::Metadata<Block> for Runtime {
        fn metadata() -> OpaqueMetadata {
            OpaqueMetadata::new(Runtime::metadata().into())
        }

        fn metadata_at_version(version: u32) -> Option<OpaqueMetadata> {
            Runtime::metadata_at_version(version)
        }

        fn metadata_versions() -> Vec<u32> {
            Runtime::metadata_versions()
        }
    }

    impl sp_block_builder::BlockBuilder<Block> for Runtime {
        fn apply_extrinsic(extrinsic: <Block as BlockT>::Extrinsic) -> ApplyExtrinsicResult {
            Executive::apply_extrinsic(extrinsic)
        }

        fn finalize_block() -> <Block as BlockT>::Header {
            Executive::finalize_block()
        }

        fn inherent_extrinsics(data: sp_inherents::InherentData) -> Vec<<Block as BlockT>::Extrinsic> {
            data.create_extrinsics()
        }

        fn check_inherents(
            block: Block,
            data: sp_inherents::InherentData,
        ) -> sp_inherents::CheckInherentsResult {
            data.check_extrinsics(&block)
        }
    }

    impl sp_transaction_pool::runtime_api::TaggedTransactionQueue<Block> for Runtime {
        fn validate_transaction(
            source: TransactionSource,
            tx: <Block as BlockT>::Extrinsic,
            block_hash: <Block as BlockT>::Hash,
        ) -> TransactionValidity {
            Executive::validate_transaction(source, tx, block_hash)
        }
    }

    impl sp_offchain::OffchainWorkerApi<Block> for Runtime {
        fn offchain_worker(header: &<Block as BlockT>::Header) {
            Executive::offchain_worker(header)
        }
    }

    impl sp_objects::ObjectsApi<Block> for Runtime {
        fn extract_block_object_mapping(block: Block) -> BlockObjectMapping {
            extract_block_object_mapping(block)
        }
    }

    impl sp_consensus_subspace::SubspaceApi<Block, PublicKey> for Runtime {
        fn pot_parameters() -> PotParameters {
            Subspace::pot_parameters()
        }

        fn solution_ranges() -> SolutionRanges {
            Subspace::solution_ranges()
        }

        fn submit_vote_extrinsic(
            signed_vote: SignedVote<NumberFor<Block>, <Block as BlockT>::Hash, PublicKey>,
        ) {
            let SignedVote { vote, signature } = signed_vote;
            let Vote::V0 {
                height,
                parent_hash,
                slot,
                solution,
                proof_of_time,
                future_proof_of_time,
            } = vote;

            Subspace::submit_vote(SignedVote {
                vote: Vote::V0 {
                    height,
                    parent_hash,
                    slot,
                    solution: solution.into_reward_address_format::<RewardAddress, AccountId32>(),
                    proof_of_time,
                    future_proof_of_time,
                },
                signature,
            })
        }

        fn history_size() -> HistorySize {
            <pallet_subspace::Pallet<Runtime>>::history_size()
        }

        fn max_pieces_in_sector() -> u16 {
            MAX_PIECES_IN_SECTOR
        }

        fn segment_commitment(segment_index: SegmentIndex) -> Option<SegmentCommitment> {
            Subspace::segment_commitment(segment_index)
        }

        fn extract_segment_headers(ext: &<Block as BlockT>::Extrinsic) -> Option<Vec<SegmentHeader >> {
            extract_segment_headers(ext)
        }

        fn is_inherent(ext: &<Block as BlockT>::Extrinsic) -> bool {
            match &ext.function {
                RuntimeCall::Subspace(call) => Subspace::is_inherent(call),
                RuntimeCall::Timestamp(call) => Timestamp::is_inherent(call),
                _ => false,
            }
        }

        fn root_plot_public_key() -> Option<PublicKey> {
            Subspace::root_plot_public_key()
        }

        fn should_adjust_solution_range() -> bool {
            Subspace::should_adjust_solution_range()
        }

        fn chain_constants() -> ChainConstants {
            ChainConstants::V0 {
                confirmation_depth_k: ConfirmationDepthK::get(),
                block_authoring_delay: Slot::from(BlockAuthoringDelay::get()),
                era_duration: EraDuration::get(),
                slot_probability: SlotProbability::get(),
                slot_duration: SlotDuration::from_millis(SLOT_DURATION),
                recent_segments: RecentSegments::get(),
                recent_history_fraction: RecentHistoryFraction::get(),
                min_sector_lifetime: MinSectorLifetime::get(),
            }
        }
    }

    impl sp_domains::DomainsApi<Block, DomainHeader> for Runtime {
        fn submit_bundle_unsigned(
            opaque_bundle: OpaqueBundle<NumberFor<Block>, <Block as BlockT>::Hash, DomainHeader, Balance>,
        ) {
            Domains::submit_bundle_unsigned(opaque_bundle)
        }

        fn submit_receipt_unsigned(
            singleton_receipt: sp_domains::SealedSingletonReceipt<NumberFor<Block>, <Block as BlockT>::Hash, DomainHeader, Balance>,
        ) {
            Domains::submit_receipt_unsigned(singleton_receipt)
        }

        fn extract_successful_bundles(
            domain_id: DomainId,
            extrinsics: Vec<<Block as BlockT>::Extrinsic>,
        ) -> OpaqueBundles<Block, DomainHeader, Balance> {
            extract_successful_bundles(domain_id, extrinsics)
        }

        fn extrinsics_shuffling_seed() -> Randomness {
            Randomness::from(Domains::extrinsics_shuffling_seed().to_fixed_bytes())
        }

        fn domain_runtime_code(domain_id: DomainId) -> Option<Vec<u8>> {
            Domains::domain_runtime_code(domain_id)
        }

        fn runtime_id(domain_id: DomainId) -> Option<sp_domains::RuntimeId> {
            Domains::runtime_id(domain_id)
        }

        fn runtime_upgrades() -> Vec<sp_domains::RuntimeId> {
            Domains::runtime_upgrades()
        }

        fn domain_instance_data(domain_id: DomainId) -> Option<(DomainInstanceData, NumberFor<Block>)> {
            Domains::domain_instance_data(domain_id)
        }

        fn domain_timestamp() -> Moment {
            Domains::timestamp()
        }

        fn timestamp() -> Moment {
            Timestamp::now()
        }

        fn consensus_transaction_byte_fee() -> Balance {
            Domains::consensus_transaction_byte_fee()
        }

        fn consensus_chain_byte_fee() -> Balance {
            DOMAIN_STORAGE_FEE_MULTIPLIER * TransactionFees::transaction_byte_fee()
        }

        fn domain_tx_range(_: DomainId) -> U256 {
            U256::MAX
        }

        fn genesis_state_root(domain_id: DomainId) -> Option<H256> {
            Domains::genesis_state_root(domain_id)
        }

        fn head_receipt_number(domain_id: DomainId) -> DomainNumber {
            Domains::head_receipt_number(domain_id)
        }

        fn oldest_unconfirmed_receipt_number(domain_id: DomainId) -> Option<DomainNumber> {
            Domains::oldest_unconfirmed_receipt_number(domain_id)
        }

        fn domain_bundle_limit(domain_id: DomainId) -> Option<sp_domains::DomainBundleLimit> {
            Domains::domain_bundle_limit(domain_id).ok().flatten()
        }

        fn non_empty_er_exists(domain_id: DomainId) -> bool {
            Domains::non_empty_er_exists(domain_id)
        }

        fn domain_best_number(domain_id: DomainId) -> Option<DomainNumber> {
            Domains::domain_best_number(domain_id).ok()
        }

        fn execution_receipt(receipt_hash: DomainHash) -> Option<ExecutionReceiptFor<DomainHeader, Block, Balance>> {
            Domains::execution_receipt(receipt_hash)
        }

        fn domain_operators(domain_id: DomainId) -> Option<(BTreeMap<OperatorId, Balance>, Vec<OperatorId>)> {
            Domains::domain_staking_summary(domain_id).map(|summary| {
                let next_operators = summary.next_operators.into_iter().collect();
                (summary.current_operators, next_operators)
            })
        }

        fn receipt_hash(domain_id: DomainId, domain_number: DomainNumber) -> Option<DomainHash> {
            Domains::receipt_hash(domain_id, domain_number)
        }

        fn latest_confirmed_domain_block(domain_id: DomainId) -> Option<(DomainNumber, DomainHash)>{
            Domains::latest_confirmed_domain_block(domain_id)
        }

        fn is_bad_er_pending_to_prune(domain_id: DomainId, receipt_hash: DomainHash) -> bool {
            Domains::execution_receipt(receipt_hash).map(
                |er| Domains::is_bad_er_pending_to_prune(domain_id, er.domain_block_number)
            )
            .unwrap_or(false)
        }

        fn storage_fund_account_balance(operator_id: OperatorId) -> Balance {
            Domains::storage_fund_account_balance(operator_id)
        }

        fn is_domain_runtime_upgraded_since(domain_id: DomainId, at: NumberFor<Block>) -> Option<bool> {
            Domains::is_domain_runtime_upgraded_since(domain_id, at)
        }

        fn domain_sudo_call(domain_id: DomainId) -> Option<Vec<u8>> {
            Domains::domain_sudo_call(domain_id)
        }

        fn evm_domain_contract_creation_allowed_by_call(domain_id: DomainId) -> Option<PermissionedActionAllowedBy<EthereumAccountId>> {
            Domains::evm_domain_contract_creation_allowed_by_call(domain_id)
        }

        fn last_confirmed_domain_block_receipt(domain_id: DomainId) -> Option<ExecutionReceiptFor<DomainHeader, Block, Balance>>{
            Domains::latest_confirmed_domain_execution_receipt(domain_id)
        }
    }

    impl sp_domains::BundleProducerElectionApi<Block, Balance> for Runtime {
        fn bundle_producer_election_params(domain_id: DomainId) -> Option<BundleProducerElectionParams<Balance>> {
            Domains::bundle_producer_election_params(domain_id)
        }

        fn operator(operator_id: OperatorId) -> Option<(OperatorPublicKey, Balance)> {
            Domains::operator(operator_id)
        }
    }

    impl sp_session::SessionKeys<Block> for Runtime {
        fn generate_session_keys(seed: Option<Vec<u8>>) -> Vec<u8> {
            SessionKeys::generate(seed)
        }

        fn decode_session_keys(
            encoded: Vec<u8>,
        ) -> Option<Vec<(Vec<u8>, KeyTypeId)>> {
            SessionKeys::decode_into_raw_public_keys(&encoded)
        }
    }

    impl frame_system_rpc_runtime_api::AccountNonceApi<Block, AccountId, Nonce> for Runtime {
        fn account_nonce(account: AccountId) -> Nonce {
            *System::account_nonce(account)
        }
    }

    impl pallet_transaction_payment_rpc_runtime_api::TransactionPaymentApi<Block, Balance> for Runtime {
        fn query_info(
            uxt: <Block as BlockT>::Extrinsic,
            len: u32,
        ) -> pallet_transaction_payment_rpc_runtime_api::RuntimeDispatchInfo<Balance> {
            TransactionPayment::query_info(uxt, len)
        }
        fn query_fee_details(
            uxt: <Block as BlockT>::Extrinsic,
            len: u32,
        ) -> pallet_transaction_payment::FeeDetails<Balance> {
            TransactionPayment::query_fee_details(uxt, len)
        }
        fn query_weight_to_fee(weight: Weight) -> Balance {
            TransactionPayment::weight_to_fee(weight)
        }
        fn query_length_to_fee(length: u32) -> Balance {
            TransactionPayment::length_to_fee(length)
        }
    }

    impl sp_messenger::MessengerApi<Block, BlockNumber, <Block as BlockT>::Hash> for Runtime {
        fn is_xdm_mmr_proof_valid(
            extrinsic: &<Block as BlockT>::Extrinsic
        ) -> Option<bool> {
            is_xdm_mmr_proof_valid(extrinsic)
        }

        fn extract_xdm_mmr_proof(ext: &<Block as BlockT>::Extrinsic) -> Option<ConsensusChainMmrLeafProof<BlockNumber, <Block as BlockT>::Hash, sp_core::H256>> {
            match &ext.function {
                RuntimeCall::Messenger(pallet_messenger::Call::relay_message { msg })
                | RuntimeCall::Messenger(pallet_messenger::Call::relay_message_response { msg }) => {
                    Some(msg.proof.consensus_mmr_proof())
                }
                _ => None,
            }
        }

        fn confirmed_domain_block_storage_key(domain_id: DomainId) -> Vec<u8> {
            Domains::confirmed_domain_block_storage_key(domain_id)
        }

        fn outbox_storage_key(message_key: MessageKey) -> Vec<u8> {
            Messenger::outbox_storage_key(message_key)
        }

        fn inbox_response_storage_key(message_key: MessageKey) -> Vec<u8> {
            Messenger::inbox_response_storage_key(message_key)
        }

        fn domain_chains_allowlist_update(domain_id: DomainId) -> Option<DomainAllowlistUpdates>{
            Messenger::domain_chains_allowlist_update(domain_id)
        }

        fn xdm_id(ext: &<Block as BlockT>::Extrinsic) -> Option<XdmId> {
            match &ext.function {
                RuntimeCall::Messenger(pallet_messenger::Call::relay_message { msg })=> {
                    Some(XdmId::RelayMessage((msg.src_chain_id, msg.channel_id, msg.nonce)))
                }
                RuntimeCall::Messenger(pallet_messenger::Call::relay_message_response { msg }) => {
                    Some(XdmId::RelayResponseMessage((msg.src_chain_id, msg.channel_id, msg.nonce)))
                }
                _ => None,
            }
        }

        fn channel_nonce(chain_id: ChainId, channel_id: ChannelId) -> Option<ChannelNonce> {
            Messenger::channel_nonce(chain_id, channel_id)
        }
    }

    impl sp_messenger::RelayerApi<Block, BlockNumber, BlockNumber, <Block as BlockT>::Hash> for Runtime {
        fn block_messages() -> BlockMessagesWithStorageKey {
            Messenger::get_block_messages()
        }

        fn outbox_message_unsigned(msg: CrossDomainMessage<NumberFor<Block>, <Block as BlockT>::Hash, <Block as BlockT>::Hash>) -> Option<<Block as BlockT>::Extrinsic> {
            Messenger::outbox_message_unsigned(msg)
        }

        fn inbox_response_message_unsigned(msg: CrossDomainMessage<NumberFor<Block>, <Block as BlockT>::Hash, <Block as BlockT>::Hash>) -> Option<<Block as BlockT>::Extrinsic> {
            Messenger::inbox_response_message_unsigned(msg)
        }

        fn should_relay_outbox_message(dst_chain_id: ChainId, msg_id: MessageId) -> bool {
            Messenger::should_relay_outbox_message(dst_chain_id, msg_id)
        }

        fn should_relay_inbox_message_response(dst_chain_id: ChainId, msg_id: MessageId) -> bool {
            Messenger::should_relay_inbox_message_response(dst_chain_id, msg_id)
        }

        fn updated_channels() -> BTreeSet<(ChainId, ChannelId)> {
            Messenger::updated_channels()
        }

        fn channel_storage_key(chain_id: ChainId, channel_id: ChannelId) -> Vec<u8> {
            Messenger::channel_storage_key(chain_id, channel_id)
        }

        fn open_channels() -> BTreeSet<(ChainId, ChannelId)> {
            Messenger::open_channels()
        }
    }

    impl sp_domains_fraud_proof::FraudProofApi<Block, DomainHeader> for Runtime {
        fn submit_fraud_proof_unsigned(fraud_proof: FraudProof<NumberFor<Block>, <Block as BlockT>::Hash, DomainHeader, H256>) {
            Domains::submit_fraud_proof_unsigned(fraud_proof)
        }

        fn fraud_proof_storage_key(req: FraudProofStorageKeyRequest<NumberFor<Block>>) -> Vec<u8> {
            <StorageKeyProvider as FraudProofStorageKeyProvider<NumberFor<Block>>>::storage_key(req)
        }
    }

    impl mmr::MmrApi<Block, mmr::Hash, BlockNumber> for Runtime {
        fn mmr_root() -> Result<mmr::Hash, mmr::Error> {
            Ok(Mmr::mmr_root())
        }

        fn mmr_leaf_count() -> Result<mmr::LeafIndex, mmr::Error> {
            Ok(Mmr::mmr_leaves())
        }

        fn generate_proof(
            block_numbers: Vec<BlockNumber>,
            best_known_block_number: Option<BlockNumber>,
        ) -> Result<(Vec<mmr::EncodableOpaqueLeaf>, mmr::LeafProof<mmr::Hash>), mmr::Error> {
            Mmr::generate_proof(block_numbers, best_known_block_number).map(
                |(leaves, proof)| {
                    (
                        leaves
                            .into_iter()
                            .map(|leaf| mmr::EncodableOpaqueLeaf::from_leaf(&leaf))
                            .collect(),
                        proof,
                    )
                },
            )
        }

        fn verify_proof(leaves: Vec<mmr::EncodableOpaqueLeaf>, proof: mmr::LeafProof<mmr::Hash>)
            -> Result<(), mmr::Error>
        {
            let leaves = leaves.into_iter().map(|leaf|
                leaf.into_opaque_leaf()
                .try_decode()
                .ok_or(mmr::Error::Verify)).collect::<Result<Vec<mmr::Leaf>, mmr::Error>>()?;
            Mmr::verify_leaves(leaves, proof)
        }

        fn verify_proof_stateless(
            root: mmr::Hash,
            leaves: Vec<mmr::EncodableOpaqueLeaf>,
            proof: mmr::LeafProof<mmr::Hash>
        ) -> Result<(), mmr::Error> {
            let nodes = leaves.into_iter().map(|leaf|mmr::DataOrHash::Data(leaf.into_opaque_leaf())).collect();
            pallet_mmr::verify_leaves_proof::<mmr::Hashing, _>(root, nodes, proof)
        }
    }

    impl subspace_test_primitives::OnchainStateApi<Block, AccountId, Balance> for Runtime {
        fn free_balance(account_id: AccountId) -> Balance {
            Balances::free_balance(account_id)
        }

        fn get_open_channel_for_chain(dst_chain_id: ChainId) -> Option<ChannelId> {
            Messenger::get_open_channel_for_chain(dst_chain_id).map(|(c, _)| c)
        }

        fn verify_proof_and_extract_leaf(mmr_leaf_proof: ConsensusChainMmrLeafProof<NumberFor<Block>, <Block as BlockT>::Hash, H256>) -> Option<mmr::Leaf> {
            <MmrProofVerifier as sp_subspace_mmr::MmrProofVerifier<_, _, _,>>::verify_proof_and_extract_leaf(mmr_leaf_proof)
        }
    }

    impl sp_genesis_builder::GenesisBuilder<Block> for Runtime {
        fn build_state(config: Vec<u8>) -> sp_genesis_builder::Result {
            build_state::<RuntimeGenesisConfig>(config)
        }

        fn get_preset(id: &Option<sp_genesis_builder::PresetId>) -> Option<Vec<u8>> {
            get_preset::<RuntimeGenesisConfig>(id, |_| None)
        }

        fn preset_names() -> Vec<sp_genesis_builder::PresetId> {
            vec![]
        }
    }
}

/// Disable balance transfers, if configured in the runtime.
#[derive(Debug, Encode, Decode, Clone, Eq, PartialEq, Default, TypeInfo)]
pub struct DisablePallets;

impl DisablePallets {
    fn do_validate_unsigned(call: &RuntimeCall) -> TransactionValidity {
        if matches!(call, RuntimeCall::Domains(_)) && !RuntimeConfigs::enable_domains() {
            InvalidTransaction::Call.into()
        } else {
            Ok(ValidTransaction::default())
        }
    }

    fn do_validate_signed(call: &RuntimeCall) -> TransactionValidity {
        // Disable normal balance transfers.
        if !RuntimeConfigs::enable_balance_transfers() && contains_balance_transfer(call) {
            Err(InvalidTransaction::Call.into())
        } else {
            Ok(ValidTransaction::default())
        }
    }
}

impl TransactionExtension<RuntimeCall> for DisablePallets {
    const IDENTIFIER: &'static str = "DisablePallets";
    type Implicit = ();
    type Val = ();
    type Pre = ();

    // TODO: calculate weight for extension
    fn weight(&self, _call: &RuntimeCall) -> Weight {
        // there is always one storage read
        <Runtime as frame_system::Config>::DbWeight::get().reads(1)
    }

    fn validate(
        &self,
        origin: OriginFor<Runtime>,
        call: &RuntimeCallFor<Runtime>,
        _info: &DispatchInfoOf<RuntimeCallFor<Runtime>>,
        _len: usize,
        _self_implicit: Self::Implicit,
        _inherited_implication: &impl Encode,
        _source: TransactionSource,
    ) -> ValidateResult<Self::Val, RuntimeCallFor<Runtime>> {
        let validity = if origin.as_system_origin_signer().is_some() {
            Self::do_validate_signed(call)?
        } else {
            ValidTransaction::default()
        };

        Ok((validity, (), origin))
    }

    impl_tx_ext_default!(RuntimeCallFor<Runtime>; prepare);

    fn bare_validate(
        call: &RuntimeCallFor<Runtime>,
        _info: &DispatchInfoOf<RuntimeCallFor<Runtime>>,
        _len: usize,
    ) -> TransactionValidity {
        Self::do_validate_unsigned(call)
    }

    fn bare_validate_and_prepare(
        call: &RuntimeCallFor<Runtime>,
        _info: &DispatchInfoOf<RuntimeCallFor<Runtime>>,
        _len: usize,
    ) -> Result<(), TransactionValidityError> {
        Self::do_validate_unsigned(call)?;
        Ok(())
    }
}

fn contains_balance_transfer(call: &RuntimeCall) -> bool {
    for call in nested_call_iter::<Runtime>(call) {
        // Any other calls might contain nested calls, so we can only return early if we find a
        // balance transfer call.
        if let RuntimeCall::Balances(
            pallet_balances::Call::transfer_allow_death { .. }
            | pallet_balances::Call::transfer_keep_alive { .. }
            | pallet_balances::Call::transfer_all { .. },
        ) = call
        {
            return true;
        }
    }

    false
}<|MERGE_RESOLUTION|>--- conflicted
+++ resolved
@@ -118,13 +118,8 @@
 };
 use subspace_runtime_primitives::{
     AccountId, Balance, BlockNumber, ConsensusEventSegmentSize, FindBlockRewardAddress, Hash,
-<<<<<<< HEAD
-    HoldIdentifier, Moment, Nonce, Signature, MAX_CALL_RECURSION_DEPTH, MIN_REPLICATION_FACTOR,
-    SHANNON, SSC,
-=======
     HoldIdentifier, Moment, Nonce, Signature, XdmAdjustedWeightToFee, XdmFeeMultipler,
-    MIN_REPLICATION_FACTOR, SHANNON, SSC,
->>>>>>> bcb0e86d
+    MAX_CALL_RECURSION_DEPTH, MIN_REPLICATION_FACTOR, SHANNON, SSC,
 };
 use subspace_test_primitives::DOMAINS_BLOCK_PRUNING_DEPTH;
 
