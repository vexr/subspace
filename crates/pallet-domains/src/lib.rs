--- conflicted
+++ resolved
@@ -211,11 +211,7 @@
     use crate::{
         BalanceOf, BlockSlot, BlockTreeNodeFor, DomainBlockNumberFor, ElectionVerificationParams,
         ExecutionReceiptOf, FraudProofFor, HoldIdentifier, NominatorId, OpaqueBundleOf,
-<<<<<<< HEAD
-        ReceiptHashFor, SingletonReceiptOf, StateRootOf, MAX_BUNLDE_PER_BLOCK, STORAGE_VERSION,
-=======
-        ReceiptHashFor, StateRootOf, MAX_BUNDLE_PER_BLOCK, STORAGE_VERSION,
->>>>>>> 111f91ca
+        ReceiptHashFor, SingletonReceiptOf, StateRootOf, MAX_BUNDLE_PER_BLOCK, STORAGE_VERSION,
     };
     #[cfg(not(feature = "std"))]
     use alloc::string::String;
@@ -2749,10 +2745,10 @@
     pub fn max_submit_receipt_weight() -> Weight {
         T::WeightInfo::submit_bundle()
             .saturating_add(
-                // We use `MAX_BUNLDE_PER_BLOCK` number to assume the number of slashed operators.
+                // We use `MAX_BUNDLE_PER_BLOCK` number to assume the number of slashed operators.
                 // We do not expect so many operators to be slashed but nontheless, if it did happen
                 // we will limit the weight to 100 operators.
-                T::WeightInfo::handle_bad_receipt(MAX_BUNLDE_PER_BLOCK),
+                T::WeightInfo::handle_bad_receipt(MAX_BUNDLE_PER_BLOCK),
             )
             .saturating_add(T::WeightInfo::slash_operator(MAX_NOMINATORS_TO_SLASH))
     }
