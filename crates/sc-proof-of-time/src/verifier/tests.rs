use crate::verifier::PotVerifier;
use sp_consensus_slots::Slot;
use sp_consensus_subspace::PotParametersChange;
use std::mem;
use std::num::{NonZeroU32, NonZeroUsize};
use subspace_core_primitives::{Blake3Hash, PotSeed};

const SEED: [u8; 16] = [
    0xd6, 0x66, 0xcc, 0xd8, 0xd5, 0x93, 0xc2, 0x3d, 0xa8, 0xdb, 0x6b, 0x5b, 0x14, 0x13, 0xb1, 0x3a,
];

#[tokio::test]
async fn test_basic() {
    let genesis_seed = PotSeed::from(SEED);
    let slot_iterations = NonZeroU32::new(512).unwrap();
    let checkpoints_1 = subspace_proof_of_time::prove(genesis_seed, slot_iterations).unwrap();

    let verifier = PotVerifier::new(genesis_seed, NonZeroUsize::new(1000).unwrap());

    // Expected to be valid
<<<<<<< HEAD
    assert!(block_on(verifier.is_output_valid(
        Slot::from(1),
        genesis_seed,
        slot_iterations,
        Slot::from(1),
        checkpoints_1.output(),
        None
    )));
    assert!(block_on(verifier.verify_checkpoints(
        genesis_seed,
        slot_iterations,
        &checkpoints_1
    )));

    // Invalid number of slots
    assert!(!block_on(verifier.is_output_valid(
        Slot::from(1),
        genesis_seed,
        slot_iterations,
        Slot::from(2),
        checkpoints_1.output(),
        None
    )));
    // Invalid seed
    assert!(!block_on(verifier.is_output_valid(
        Slot::from(1),
        checkpoints_1.output().seed(),
        slot_iterations,
        Slot::from(1),
        checkpoints_1.output(),
        None
    )));
=======
    assert!(
        verifier
            .is_output_valid(
                #[cfg(feature = "pot")]
                Slot::from(1),
                genesis_seed,
                slot_iterations,
                Slot::from(1),
                checkpoints_1.output(),
                #[cfg(feature = "pot")]
                None
            )
            .await
    );
    assert!(
        verifier
            .verify_checkpoints(genesis_seed, slot_iterations, &checkpoints_1)
            .await
    );

    // Invalid number of slots
    assert!(
        !verifier
            .is_output_valid(
                #[cfg(feature = "pot")]
                Slot::from(1),
                genesis_seed,
                slot_iterations,
                Slot::from(2),
                checkpoints_1.output(),
                #[cfg(feature = "pot")]
                None
            )
            .await
    );
    // Invalid seed
    assert!(
        !verifier
            .is_output_valid(
                #[cfg(feature = "pot")]
                Slot::from(1),
                checkpoints_1.output().seed(),
                slot_iterations,
                Slot::from(1),
                checkpoints_1.output(),
                #[cfg(feature = "pot")]
                None
            )
            .await
    );
>>>>>>> 0d05390d
    // Invalid number of iterations
    assert!(
        !verifier
            .verify_checkpoints(
                genesis_seed,
                slot_iterations
                    .checked_mul(NonZeroU32::new(2).unwrap())
                    .unwrap(),
                &checkpoints_1
            )
            .await
    );

    let seed_1 = checkpoints_1.output().seed();
    let checkpoints_2 = subspace_proof_of_time::prove(seed_1, slot_iterations).unwrap();

    // Expected to be valid
<<<<<<< HEAD
    assert!(block_on(verifier.is_output_valid(
        Slot::from(2),
        seed_1,
        slot_iterations,
        Slot::from(1),
        checkpoints_2.output(),
        None
    )));
    assert!(block_on(verifier.is_output_valid(
        Slot::from(1),
        genesis_seed,
        slot_iterations,
        Slot::from(2),
        checkpoints_2.output(),
        None
    )));
    assert!(block_on(verifier.verify_checkpoints(
        seed_1,
        slot_iterations,
        &checkpoints_2
    )));

    // Invalid number of slots
    assert!(!block_on(verifier.is_output_valid(
        Slot::from(1),
        seed_1,
        slot_iterations,
        Slot::from(2),
        checkpoints_2.output(),
        None
    )));
    // Invalid seed
    assert!(!block_on(verifier.is_output_valid(
        Slot::from(1),
        seed_1,
        slot_iterations,
        Slot::from(2),
        checkpoints_2.output(),
        None
    )));
    // Invalid number of iterations
    assert!(!block_on(
        verifier.is_output_valid(
            Slot::from(1),
            genesis_seed,
            slot_iterations
                .checked_mul(NonZeroU32::new(2).unwrap())
                .unwrap(),
            Slot::from(2),
            checkpoints_2.output(),
            None
        )
    ));
}

#[test]
fn parameters_change() {
=======
    assert!(
        verifier
            .is_output_valid(
                #[cfg(feature = "pot")]
                Slot::from(2),
                seed_1,
                slot_iterations,
                Slot::from(1),
                checkpoints_2.output(),
                #[cfg(feature = "pot")]
                None
            )
            .await
    );
    assert!(
        verifier
            .is_output_valid(
                #[cfg(feature = "pot")]
                Slot::from(1),
                genesis_seed,
                slot_iterations,
                Slot::from(2),
                checkpoints_2.output(),
                #[cfg(feature = "pot")]
                None
            )
            .await
    );
    assert!(
        verifier
            .verify_checkpoints(seed_1, slot_iterations, &checkpoints_2)
            .await
    );

    // Invalid number of slots
    assert!(
        !verifier
            .is_output_valid(
                #[cfg(feature = "pot")]
                Slot::from(1),
                seed_1,
                slot_iterations,
                Slot::from(2),
                checkpoints_2.output(),
                #[cfg(feature = "pot")]
                None
            )
            .await
    );
    // Invalid seed
    assert!(
        !verifier
            .is_output_valid(
                #[cfg(feature = "pot")]
                Slot::from(1),
                seed_1,
                slot_iterations,
                Slot::from(2),
                checkpoints_2.output(),
                #[cfg(feature = "pot")]
                None
            )
            .await
    );
    // Invalid number of iterations
    assert!(
        !verifier
            .is_output_valid(
                #[cfg(feature = "pot")]
                Slot::from(1),
                genesis_seed,
                slot_iterations
                    .checked_mul(NonZeroU32::new(2).unwrap())
                    .unwrap(),
                Slot::from(2),
                checkpoints_2.output(),
                #[cfg(feature = "pot")]
                None
            )
            .await
    );
}

#[cfg(feature = "pot")]
#[tokio::test]
async fn parameters_change() {
>>>>>>> 0d05390d
    let genesis_seed = PotSeed::from(SEED);
    let slot_iterations_1 = NonZeroU32::new(512).unwrap();
    let entropy = [1; mem::size_of::<Blake3Hash>()];
    let checkpoints_1 = subspace_proof_of_time::prove(genesis_seed, slot_iterations_1).unwrap();
    let slot_iterations_2 = slot_iterations_1.saturating_mul(NonZeroU32::new(2).unwrap());
    let checkpoints_2 = subspace_proof_of_time::prove(
        checkpoints_1.output().seed_with_entropy(&entropy),
        slot_iterations_2,
    )
    .unwrap();
    let checkpoints_3 =
        subspace_proof_of_time::prove(checkpoints_2.output().seed(), slot_iterations_2).unwrap();

    let verifier = PotVerifier::new(genesis_seed, NonZeroUsize::new(1000).unwrap());

    // Changing parameters after first slot
    assert!(
        verifier
            .is_output_valid(
                Slot::from(1),
                genesis_seed,
                slot_iterations_1,
                Slot::from(1),
                checkpoints_1.output(),
                Some(PotParametersChange {
                    slot: Slot::from(2),
                    slot_iterations: slot_iterations_2,
                    entropy,
                })
            )
            .await
    );
    // Changing parameters in the middle
    assert!(
        verifier
            .is_output_valid(
                Slot::from(1),
                genesis_seed,
                slot_iterations_1,
                Slot::from(3),
                checkpoints_3.output(),
                Some(PotParametersChange {
                    slot: Slot::from(2),
                    slot_iterations: slot_iterations_2,
                    entropy,
                })
            )
            .await
    );
    // Changing parameters on last slot
    assert!(
        verifier
            .is_output_valid(
                Slot::from(1),
                genesis_seed,
                slot_iterations_1,
                Slot::from(2),
                checkpoints_2.output(),
                Some(PotParametersChange {
                    slot: Slot::from(2),
                    slot_iterations: slot_iterations_2,
                    entropy,
                })
            )
            .await
    );
    // Not changing parameters because changes apply to the very first slot that is verified
    assert!(
        verifier
            .is_output_valid(
                Slot::from(2),
                checkpoints_1.output().seed_with_entropy(&entropy),
                slot_iterations_2,
                Slot::from(2),
                checkpoints_3.output(),
                Some(PotParametersChange {
                    slot: Slot::from(2),
                    slot_iterations: slot_iterations_2,
                    entropy,
                })
            )
            .await
    );

    // Missing parameters change
    assert!(
        !verifier
            .is_output_valid(
                Slot::from(1),
                genesis_seed,
                slot_iterations_1,
                Slot::from(3),
                checkpoints_3.output(),
                None
            )
            .await
    );
    // Invalid slot
    assert!(
        !verifier
            .is_output_valid(
                Slot::from(2),
                genesis_seed,
                slot_iterations_1,
                Slot::from(3),
                checkpoints_3.output(),
                Some(PotParametersChange {
                    slot: Slot::from(2),
                    slot_iterations: slot_iterations_2,
                    entropy,
                })
            )
            .await
    );
}<|MERGE_RESOLUTION|>--- conflicted
+++ resolved
@@ -18,91 +18,50 @@
     let verifier = PotVerifier::new(genesis_seed, NonZeroUsize::new(1000).unwrap());
 
     // Expected to be valid
-<<<<<<< HEAD
-    assert!(block_on(verifier.is_output_valid(
-        Slot::from(1),
-        genesis_seed,
-        slot_iterations,
-        Slot::from(1),
-        checkpoints_1.output(),
-        None
-    )));
-    assert!(block_on(verifier.verify_checkpoints(
-        genesis_seed,
-        slot_iterations,
-        &checkpoints_1
-    )));
+    assert!(
+        verifier
+            .is_output_valid(
+                Slot::from(1),
+                genesis_seed,
+                slot_iterations,
+                Slot::from(1),
+                checkpoints_1.output(),
+                None
+            )
+            .await
+    );
+    assert!(
+        verifier
+            .verify_checkpoints(genesis_seed, slot_iterations, &checkpoints_1)
+            .await
+    );
 
     // Invalid number of slots
-    assert!(!block_on(verifier.is_output_valid(
-        Slot::from(1),
-        genesis_seed,
-        slot_iterations,
-        Slot::from(2),
-        checkpoints_1.output(),
-        None
-    )));
+    assert!(
+        !verifier
+            .is_output_valid(
+                Slot::from(1),
+                genesis_seed,
+                slot_iterations,
+                Slot::from(2),
+                checkpoints_1.output(),
+                None
+            )
+            .await
+    );
     // Invalid seed
-    assert!(!block_on(verifier.is_output_valid(
-        Slot::from(1),
-        checkpoints_1.output().seed(),
-        slot_iterations,
-        Slot::from(1),
-        checkpoints_1.output(),
-        None
-    )));
-=======
-    assert!(
-        verifier
-            .is_output_valid(
-                #[cfg(feature = "pot")]
-                Slot::from(1),
-                genesis_seed,
-                slot_iterations,
-                Slot::from(1),
-                checkpoints_1.output(),
-                #[cfg(feature = "pot")]
-                None
-            )
-            .await
-    );
-    assert!(
-        verifier
-            .verify_checkpoints(genesis_seed, slot_iterations, &checkpoints_1)
-            .await
-    );
-
-    // Invalid number of slots
-    assert!(
-        !verifier
-            .is_output_valid(
-                #[cfg(feature = "pot")]
-                Slot::from(1),
-                genesis_seed,
-                slot_iterations,
-                Slot::from(2),
-                checkpoints_1.output(),
-                #[cfg(feature = "pot")]
-                None
-            )
-            .await
-    );
-    // Invalid seed
-    assert!(
-        !verifier
-            .is_output_valid(
-                #[cfg(feature = "pot")]
+    assert!(
+        !verifier
+            .is_output_valid(
                 Slot::from(1),
                 checkpoints_1.output().seed(),
                 slot_iterations,
                 Slot::from(1),
                 checkpoints_1.output(),
-                #[cfg(feature = "pot")]
-                None
-            )
-            .await
-    );
->>>>>>> 0d05390d
+                None
+            )
+            .await
+    );
     // Invalid number of iterations
     assert!(
         !verifier
@@ -120,134 +79,66 @@
     let checkpoints_2 = subspace_proof_of_time::prove(seed_1, slot_iterations).unwrap();
 
     // Expected to be valid
-<<<<<<< HEAD
-    assert!(block_on(verifier.is_output_valid(
-        Slot::from(2),
-        seed_1,
-        slot_iterations,
-        Slot::from(1),
-        checkpoints_2.output(),
-        None
-    )));
-    assert!(block_on(verifier.is_output_valid(
-        Slot::from(1),
-        genesis_seed,
-        slot_iterations,
-        Slot::from(2),
-        checkpoints_2.output(),
-        None
-    )));
-    assert!(block_on(verifier.verify_checkpoints(
-        seed_1,
-        slot_iterations,
-        &checkpoints_2
-    )));
+    assert!(
+        verifier
+            .is_output_valid(
+                Slot::from(2),
+                seed_1,
+                slot_iterations,
+                Slot::from(1),
+                checkpoints_2.output(),
+                None
+            )
+            .await
+    );
+    assert!(
+        verifier
+            .is_output_valid(
+                Slot::from(1),
+                genesis_seed,
+                slot_iterations,
+                Slot::from(2),
+                checkpoints_2.output(),
+                None
+            )
+            .await
+    );
+    assert!(
+        verifier
+            .verify_checkpoints(seed_1, slot_iterations, &checkpoints_2)
+            .await
+    );
 
     // Invalid number of slots
-    assert!(!block_on(verifier.is_output_valid(
-        Slot::from(1),
-        seed_1,
-        slot_iterations,
-        Slot::from(2),
-        checkpoints_2.output(),
-        None
-    )));
+    assert!(
+        !verifier
+            .is_output_valid(
+                Slot::from(1),
+                seed_1,
+                slot_iterations,
+                Slot::from(2),
+                checkpoints_2.output(),
+                None
+            )
+            .await
+    );
     // Invalid seed
-    assert!(!block_on(verifier.is_output_valid(
-        Slot::from(1),
-        seed_1,
-        slot_iterations,
-        Slot::from(2),
-        checkpoints_2.output(),
-        None
-    )));
+    assert!(
+        !verifier
+            .is_output_valid(
+                Slot::from(1),
+                seed_1,
+                slot_iterations,
+                Slot::from(2),
+                checkpoints_2.output(),
+                None
+            )
+            .await
+    );
     // Invalid number of iterations
-    assert!(!block_on(
-        verifier.is_output_valid(
-            Slot::from(1),
-            genesis_seed,
-            slot_iterations
-                .checked_mul(NonZeroU32::new(2).unwrap())
-                .unwrap(),
-            Slot::from(2),
-            checkpoints_2.output(),
-            None
-        )
-    ));
-}
-
-#[test]
-fn parameters_change() {
-=======
-    assert!(
-        verifier
-            .is_output_valid(
-                #[cfg(feature = "pot")]
-                Slot::from(2),
-                seed_1,
-                slot_iterations,
-                Slot::from(1),
-                checkpoints_2.output(),
-                #[cfg(feature = "pot")]
-                None
-            )
-            .await
-    );
-    assert!(
-        verifier
-            .is_output_valid(
-                #[cfg(feature = "pot")]
-                Slot::from(1),
-                genesis_seed,
-                slot_iterations,
-                Slot::from(2),
-                checkpoints_2.output(),
-                #[cfg(feature = "pot")]
-                None
-            )
-            .await
-    );
-    assert!(
-        verifier
-            .verify_checkpoints(seed_1, slot_iterations, &checkpoints_2)
-            .await
-    );
-
-    // Invalid number of slots
-    assert!(
-        !verifier
-            .is_output_valid(
-                #[cfg(feature = "pot")]
-                Slot::from(1),
-                seed_1,
-                slot_iterations,
-                Slot::from(2),
-                checkpoints_2.output(),
-                #[cfg(feature = "pot")]
-                None
-            )
-            .await
-    );
-    // Invalid seed
-    assert!(
-        !verifier
-            .is_output_valid(
-                #[cfg(feature = "pot")]
-                Slot::from(1),
-                seed_1,
-                slot_iterations,
-                Slot::from(2),
-                checkpoints_2.output(),
-                #[cfg(feature = "pot")]
-                None
-            )
-            .await
-    );
-    // Invalid number of iterations
-    assert!(
-        !verifier
-            .is_output_valid(
-                #[cfg(feature = "pot")]
+    assert!(
+        !verifier
+            .is_output_valid(
                 Slot::from(1),
                 genesis_seed,
                 slot_iterations
@@ -255,17 +146,14 @@
                     .unwrap(),
                 Slot::from(2),
                 checkpoints_2.output(),
-                #[cfg(feature = "pot")]
                 None
             )
             .await
     );
 }
 
-#[cfg(feature = "pot")]
 #[tokio::test]
 async fn parameters_change() {
->>>>>>> 0d05390d
     let genesis_seed = PotSeed::from(SEED);
     let slot_iterations_1 = NonZeroU32::new(512).unwrap();
     let entropy = [1; mem::size_of::<Blake3Hash>()];
