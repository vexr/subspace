--- conflicted
+++ resolved
@@ -14,12 +14,9 @@
 // You should have received a copy of the GNU General Public License
 // along with Substrate.  If not, see <http://www.gnu.org/licenses/>.
 
-<<<<<<< HEAD
-=======
 #[cfg(test)]
 mod tests;
 
->>>>>>> 62cc37a6
 use crate::mmr::sync::decode_mmr_data;
 use crate::mmr::{get_offchain_key, get_temp_key};
 use futures::channel::oneshot;
@@ -256,21 +253,13 @@
                     .offchain_db
                     .local_storage_get(StorageKind::PERSISTENT, &canon_key);
 
-<<<<<<< HEAD
-                let block_number = NodesUtils::leaf_index_that_added_node(position.into());
-=======
                 let block_number = leaf_index_that_added_node(position);
->>>>>>> 62cc37a6
                 trace!(%position, %block_number, "Storage data present: {}", storage_value.is_some());
 
                 if let Some(storage_value) = storage_value {
                     mmr_data.insert(position, storage_value);
                 } else {
-<<<<<<< HEAD
-                    if let Ok(Some(hash)) = self.client.hash((block_number as u32).into()) {
-=======
                     if let Ok(Some(hash)) = self.client.hash(block_number.into()) {
->>>>>>> 62cc37a6
                         let temp_key = get_temp_key(position.into(), hash);
                         let storage_value = self
                             .offchain_db
