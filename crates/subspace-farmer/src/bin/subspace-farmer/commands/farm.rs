use anyhow::{anyhow, Result};
use jsonrpsee::ws_server::WsServerBuilder;
use std::path::PathBuf;
use std::sync::Arc;
use subspace_core_primitives::PIECE_SIZE;
use subspace_farmer::multi_farming::{MultiFarming, Options as MultiFarmingOptions};
use subspace_farmer::ws_rpc_server::{RpcServer, RpcServerImpl};
use subspace_farmer::{NodeRpcClient, ObjectMappings, Plot, RpcClient};
use subspace_rpc_primitives::FarmerMetadata;
use tracing::{info, warn};

use crate::{utils, FarmingArgs};

/// Start farming by using multiple replica plot in specified path and connecting to WebSocket
/// server at specified address.
pub(crate) async fn farm(
    base_directory: PathBuf,
    FarmingArgs {
        bootstrap_nodes,
        listen_on,
        node_rpc_url,
        mut ws_server_listen_addr,
        reward_address,
        plot_size,
        max_plot_size,
<<<<<<< HEAD
        enable_dsn_archiving,
=======
        dsn_sync,
>>>>>>> 027a9c81
    }: FarmingArgs,
) -> Result<(), anyhow::Error> {
    utils::raise_fd_limit();

    if plot_size < 1024 * 1024 {
        return Err(anyhow::anyhow!(
            "Plot size is too low ({plot_size} bytes). Did you mean {plot_size}G or {plot_size}T?"
        ));
    }

    info!("Connecting to node at {}", node_rpc_url);
    let archiving_client = NodeRpcClient::new(&node_rpc_url).await?;
    let farming_client = NodeRpcClient::new(&node_rpc_url).await?;

    let metadata = farming_client
        .farmer_metadata()
        .await
        .map_err(|error| anyhow!(error))?;

    let max_plot_size = match max_plot_size.map(|max_plot_size| max_plot_size / PIECE_SIZE as u64) {
        Some(max_plot_size) if max_plot_size > metadata.max_plot_size => {
            warn!("Passed `max_plot_size` is too big. Fallback to the one from consensus.");
            metadata.max_plot_size
        }
        Some(max_plot_size) => max_plot_size,
        None => metadata.max_plot_size,
    };

    let FarmerMetadata {
        record_size,
        recorded_history_segment_size,
        ..
    } = metadata;

    info!("Opening object mapping");
    let object_mappings = tokio::task::spawn_blocking({
        let path = base_directory.join("object-mappings");

        move || ObjectMappings::open_or_create(path)
    })
    .await??;

    let multi_farming = MultiFarming::new(
        MultiFarmingOptions {
            base_directory: base_directory.clone(),
            archiving_client,
            farming_client,
            object_mappings: object_mappings.clone(),
            reward_address,
            bootstrap_nodes,
            listen_on,
<<<<<<< HEAD
            enable_dsn_archiving,
=======
            dsn_sync,
>>>>>>> 027a9c81
        },
        plot_size,
        max_plot_size,
        move |plot_index, public_key, max_piece_count| {
            Plot::open_or_create(
                base_directory.join(format!("plot{plot_index}")),
                public_key,
                max_piece_count,
            )
        },
        true,
    )
    .await?;

    // Start RPC server
    let ws_server = match WsServerBuilder::default()
        .build(ws_server_listen_addr)
        .await
    {
        Ok(ws_server) => ws_server,
        Err(jsonrpsee::core::Error::Transport(error)) => {
            warn!(
                address = %ws_server_listen_addr,
                %error,
                "Failed to start WebSocket RPC server on, trying random port"
            );
            ws_server_listen_addr.set_port(0);
            WsServerBuilder::default()
                .build(ws_server_listen_addr)
                .await?
        }
        Err(error) => {
            return Err(error.into());
        }
    };
    let ws_server_addr = ws_server.local_addr()?;
    let rpc_server = RpcServerImpl::new(
        record_size,
        recorded_history_segment_size,
        Arc::new(
            multi_farming
                .single_plot_farms
                .iter()
                .map(|single_plot_farm| single_plot_farm.plot.clone())
                .collect(),
        ),
        object_mappings.clone(),
    );
    let _stop_handle = ws_server.start(rpc_server.into_rpc())?;

    info!("WS RPC server listening on {ws_server_addr}");

    multi_farming.wait().await
}<|MERGE_RESOLUTION|>--- conflicted
+++ resolved
@@ -23,11 +23,8 @@
         reward_address,
         plot_size,
         max_plot_size,
-<<<<<<< HEAD
         enable_dsn_archiving,
-=======
         dsn_sync,
->>>>>>> 027a9c81
     }: FarmingArgs,
 ) -> Result<(), anyhow::Error> {
     utils::raise_fd_limit();
@@ -79,11 +76,8 @@
             reward_address,
             bootstrap_nodes,
             listen_on,
-<<<<<<< HEAD
             enable_dsn_archiving,
-=======
             dsn_sync,
->>>>>>> 027a9c81
         },
         plot_size,
         max_plot_size,
