[package]
name = "pallet-evm-tracker"
version = "0.1.0"
authors = ["Subspace Labs <https://subspace.network>"]
edition = "2021"
license = "Apache-2.0"
homepage = "https://subspace.network"
repository = "https://github.com/autonomys/subspace"
description = "Subspace node pallet for EVM account nonce tracker and contract creation allow list."
include = [
    "/src",
    "/Cargo.toml",
]

[dependencies]
codec = { package = "parity-scale-codec", version = "3.6.12", default-features = false, features = ["derive"] }
domain-runtime-primitives = { version = "0.1.0", path = "../../primitives/runtime", default-features = false }
frame-support = { default-features = false, git = "https://github.com/subspace/polkadot-sdk", rev = "56f7854d5ca9edcc8ee4b89776d2fcbda910f997" }
frame-system = { default-features = false, git = "https://github.com/subspace/polkadot-sdk", rev = "56f7854d5ca9edcc8ee4b89776d2fcbda910f997" }
pallet-ethereum = { default-features = false, git = "https://github.com/autonomys/frontier", rev = "986eb1ad6ec69c16d05d142b7e731b4b69e3b409" }
pallet-evm = { version = "6.0.0-dev", default-features = false, git = "https://github.com/autonomys/frontier", rev = "986eb1ad6ec69c16d05d142b7e731b4b69e3b409" }
pallet-utility = { default-features = false, git = "https://github.com/subspace/polkadot-sdk", rev = "56f7854d5ca9edcc8ee4b89776d2fcbda910f997" }
scale-info = { version = "2.11.2", default-features = false, features = ["derive"] }
sp-core = { default-features = false, git = "https://github.com/subspace/polkadot-sdk", rev = "56f7854d5ca9edcc8ee4b89776d2fcbda910f997" }
sp-domains = { version = "0.1.0", default-features = false, path = "../../../crates/sp-domains" }
<<<<<<< HEAD
sp-runtime = { default-features = false, git = "https://github.com/subspace/polkadot-sdk", rev = "56f7854d5ca9edcc8ee4b89776d2fcbda910f997" }
sp-weights = { default-features = false, git = "https://github.com/subspace/polkadot-sdk", rev = "56f7854d5ca9edcc8ee4b89776d2fcbda910f997" }
=======
sp-evm-tracker = { version = "0.1.0", default-features = false, path = "../../primitives/evm-tracker" }
sp-runtime = { default-features = false, git = "https://github.com/subspace/polkadot-sdk", rev = "94a1a8143a89bbe9f938c1939ff68abc1519a305" }
>>>>>>> 1fb4f41a
subspace-runtime-primitives = { version = "0.1.0", path = "../../../crates/subspace-runtime-primitives", default-features = false }

[features]
default = ["std"]
std = [
    "codec/std",
    "domain-runtime-primitives/std",
    "frame-support/std",
    "frame-system/std",
    "pallet-ethereum/std",
    "pallet-evm/std",
    "pallet-utility/std",
    "scale-info/std",
    "sp-core/std",
    "sp-domains/std",
    "sp-evm-tracker/std",
    "sp-runtime/std",
    "sp-weights/std",
    "subspace-runtime-primitives/std",
]<|MERGE_RESOLUTION|>--- conflicted
+++ resolved
@@ -23,13 +23,9 @@
 scale-info = { version = "2.11.2", default-features = false, features = ["derive"] }
 sp-core = { default-features = false, git = "https://github.com/subspace/polkadot-sdk", rev = "56f7854d5ca9edcc8ee4b89776d2fcbda910f997" }
 sp-domains = { version = "0.1.0", default-features = false, path = "../../../crates/sp-domains" }
-<<<<<<< HEAD
+sp-evm-tracker = { version = "0.1.0", default-features = false, path = "../../primitives/evm-tracker" }
 sp-runtime = { default-features = false, git = "https://github.com/subspace/polkadot-sdk", rev = "56f7854d5ca9edcc8ee4b89776d2fcbda910f997" }
 sp-weights = { default-features = false, git = "https://github.com/subspace/polkadot-sdk", rev = "56f7854d5ca9edcc8ee4b89776d2fcbda910f997" }
-=======
-sp-evm-tracker = { version = "0.1.0", default-features = false, path = "../../primitives/evm-tracker" }
-sp-runtime = { default-features = false, git = "https://github.com/subspace/polkadot-sdk", rev = "94a1a8143a89bbe9f938c1939ff68abc1519a305" }
->>>>>>> 1fb4f41a
 subspace-runtime-primitives = { version = "0.1.0", path = "../../../crates/subspace-runtime-primitives", default-features = false }
 
 [features]
