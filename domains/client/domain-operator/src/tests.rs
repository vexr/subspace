use crate::domain_block_processor::{DomainBlockProcessor, PendingConsensusBlocks};
use codec::{Decode, Encode};
use domain_runtime_primitives::{DomainCoreApi, Hash};
use domain_test_primitives::TimestampApi;
use domain_test_service::evm_domain_test_runtime::{Header, UncheckedExtrinsic};
use domain_test_service::EcdsaKeyring::{Alice, Bob};
use domain_test_service::Sr25519Keyring::{self, Ferdie};
use domain_test_service::GENESIS_DOMAIN_ID;
use futures::StreamExt;
use sc_client_api::{Backend, BlockBackend, HeaderBackend};
use sc_service::{BasePath, Role};
use sc_transaction_pool_api::error::Error as TxPoolError;
use sc_transaction_pool_api::TransactionPool;
use sp_api::{AsTrieBackend, ProvideRuntimeApi};
use sp_consensus::SyncOracle;
use sp_core::traits::FetchRuntimeCode;
use sp_core::Pair;
use sp_domain_digests::AsPredigest;
use sp_domains::fraud_proof::{ExecutionPhase, FraudProof, InvalidStateTransitionProof};
use sp_domains::transaction::InvalidTransactionCode;
use sp_domains::{Bundle, DomainId, DomainsApi};
use sp_runtime::generic::{BlockId, Digest, DigestItem};
use sp_runtime::traits::{BlakeTwo256, Block as BlockT, Header as HeaderT};
use sp_runtime::OpaqueExtrinsic;
use subspace_fraud_proof::invalid_state_transition_proof::ExecutionProver;
use subspace_runtime_primitives::opaque::Block as CBlock;
use subspace_runtime_primitives::Balance;
use subspace_test_service::{
    produce_block_with, produce_blocks, produce_blocks_until, MockConsensusNode,
};
use tempfile::TempDir;

fn number_of(consensus_node: &MockConsensusNode, block_hash: Hash) -> u32 {
    consensus_node
        .client
        .number(block_hash)
        .unwrap_or_else(|err| panic!("Failed to fetch number for {block_hash}: {err}"))
        .unwrap_or_else(|| panic!("header {block_hash} not in the chain"))
}

#[substrate_test_utils::test(flavor = "multi_thread")]
async fn test_domain_instance_bootstrapper() {
    let directory = TempDir::new().expect("Must be able to create temporary directory");

    let mut builder = sc_cli::LoggerBuilder::new("");
    builder.with_colors(false);
    let _ = builder.init();

    let tokio_handle = tokio::runtime::Handle::current();

    // Start Ferdie
    let mut ferdie = MockConsensusNode::run(
        tokio_handle.clone(),
        Ferdie,
        BasePath::new(directory.path().join("ferdie")),
    );

    // Produce 1 consensus block to initialize genesis domain
    ferdie.produce_block_with_slot(1.into()).await.unwrap();

    let expected_genesis_state_root = ferdie
        .client
        .runtime_api()
        .genesis_state_root(ferdie.client.info().best_hash, GENESIS_DOMAIN_ID)
        .unwrap()
        .unwrap();

    // Run Alice (a evm domain authority node)
    let mut alice = domain_test_service::DomainNodeBuilder::new(
        tokio_handle.clone(),
        Alice,
        BasePath::new(directory.path().join("alice")),
    )
    .build_evm_node(Role::Authority, GENESIS_DOMAIN_ID, &mut ferdie)
    .await;

    let genesis_state_root = *alice
        .client
        .header(alice.client.info().genesis_hash)
        .unwrap()
        .unwrap()
        .state_root();

    assert_eq!(expected_genesis_state_root, genesis_state_root);

    produce_blocks!(ferdie, alice, 3)
        .await
        .expect("3 consensus blocks produced successfully");
}

#[substrate_test_utils::test(flavor = "multi_thread")]
async fn test_domain_block_production() {
    let directory = TempDir::new().expect("Must be able to create temporary directory");

    let mut builder = sc_cli::LoggerBuilder::new("");
    builder.with_colors(false);
    let _ = builder.init();

    let tokio_handle = tokio::runtime::Handle::current();

    // Start Ferdie
    let mut ferdie = MockConsensusNode::run(
        tokio_handle.clone(),
        Ferdie,
        BasePath::new(directory.path().join("ferdie")),
    );
    // Produce 1 consensus block to initialize genesis domain
    ferdie.produce_block_with_slot(1.into()).await.unwrap();

    // Run Alice (a evm domain authority node)
    let mut alice = domain_test_service::DomainNodeBuilder::new(
        tokio_handle.clone(),
        Alice,
        BasePath::new(directory.path().join("alice")),
    )
    .build_evm_node(Role::Authority, GENESIS_DOMAIN_ID, &mut ferdie)
    .await;

    for i in 0..50 {
        let (tx, slot) = if i % 2 == 0 {
            // Produce bundle and include it in the primary block hence produce a domain block
            alice.send_system_remark().await;
            let (slot, _) = ferdie.produce_slot_and_wait_for_bundle_submission().await;
            // `None` means collect tx from the tx pool
            (None, slot)
        } else {
            // No bundle hence not produce domain block
            (Some(vec![]), ferdie.produce_slot())
        };
        ferdie
            .produce_block_with_slot_at(slot, ferdie.client.info().best_hash, tx)
            .await
            .unwrap();
    }
    // Domain block only produced when there is bundle contains in the primary block
    assert_eq!(ferdie.client.info().best_number, 51);
    assert_eq!(alice.client.info().best_number, 25);

    let consensus_block_hash = ferdie.client.info().best_hash;
    let domain_block_number = alice.client.info().best_number;
    let domain_block_hash = alice.client.info().best_hash;

    // Fork A
    // Produce 5 more primary blocks and producing domain block for every primary block
    produce_blocks!(ferdie, alice, 3).await.unwrap();

    // Record the block hashes for later use
    let mut fork_b_parent_hash = ferdie.client.info().best_hash;
    let fork_a_block_hash_3 = alice.client.info().best_hash;

    produce_blocks!(ferdie, alice, 2).await.unwrap();
    assert_eq!(alice.client.info().best_number, domain_block_number + 5);

    // Fork B
    // Produce 6 more primary blocks but only producing 3 domain blocks because there are
    // more primary block on fork B, it will become the best fork of the domain chain
    for _ in 0..3 {
        let slot = ferdie.produce_slot();
        fork_b_parent_hash = ferdie
            .produce_block_with_slot_at(slot, fork_b_parent_hash, Some(vec![]))
            .await
            .unwrap();
    }
    assert_eq!(alice.client.info().best_number, domain_block_number + 3);
    assert_eq!(alice.client.info().best_hash, fork_a_block_hash_3);

    // Fork C
    // Produce 10 more primary blocks and do not produce any domain block but because there are
    // more primary block on fork C, it will become the best fork of the domain chain
    let mut fork_c_parent_hash = consensus_block_hash;
    for _ in 0..10 {
        let slot = ferdie.produce_slot();
        fork_c_parent_hash = ferdie
            .produce_block_with_slot_at(slot, fork_c_parent_hash, Some(vec![]))
            .await
            .unwrap();
    }
    // The best block fall back to an ancestor block
    assert_eq!(alice.client.info().best_number, domain_block_number);
    assert_eq!(alice.client.info().best_hash, domain_block_hash);

    // Simply producing more block on fork C
    alice.send_system_remark().await;
    for _ in 0..10 {
        let (slot, bundle) = ferdie.produce_slot_and_wait_for_bundle_submission().await;
        let tx = subspace_test_runtime::UncheckedExtrinsic::new_unsigned(
            pallet_domains::Call::submit_bundle {
                opaque_bundle: bundle.unwrap(),
            }
            .into(),
        )
        .into();
        // Produce consensus block that only contains the `submit_bundle` extrinsic instead of
        // any extrinsic in the tx pool, because the background worker `txpool-notifications` may
        // submit extrinsic from the retracted blocks of other fork to the tx pool and these tx
        // is invalid in the fork C
        ferdie
            .produce_block_with_slot_at(slot, ferdie.client.info().best_hash, Some(vec![tx]))
            .await
            .unwrap();
    }
    assert_eq!(alice.client.info().best_number, domain_block_number + 10);
}

#[substrate_test_utils::test(flavor = "multi_thread")]
async fn test_processing_empty_consensus_block() {
    let directory = TempDir::new().expect("Must be able to create temporary directory");

    let mut builder = sc_cli::LoggerBuilder::new("");
    builder.with_colors(false);
    let _ = builder.init();

    let tokio_handle = tokio::runtime::Handle::current();

    // Start Ferdie
    let mut ferdie = MockConsensusNode::run(
        tokio_handle.clone(),
        Ferdie,
        BasePath::new(directory.path().join("ferdie")),
    );
    // Produce 1 consensus block to initialize genesis domain
    ferdie.produce_block_with_slot(1.into()).await.unwrap();

    // Run Alice (a evm domain authority node)
    let mut alice = domain_test_service::DomainNodeBuilder::new(
        tokio_handle.clone(),
        Alice,
        BasePath::new(directory.path().join("alice")),
    )
    .build_evm_node(Role::Authority, GENESIS_DOMAIN_ID, &mut ferdie)
    .await;

    let domain_block_processor = DomainBlockProcessor {
        domain_id: alice.domain_id,
        domain_created_at: 1,
        client: alice.client.clone(),
        consensus_client: ferdie.client.clone(),
        backend: alice.backend.clone(),
        domain_confirmation_depth: 256u32,
        block_import: alice.client.clone(),
        import_notification_sinks: Default::default(),
    };

    let domain_genesis_hash = alice.client.info().best_hash;
    for _ in 0..10 {
        // Produce consensus block with no tx thus no bundle
        ferdie.produce_block_with_extrinsics(vec![]).await.unwrap();

        let consensus_best_hash = ferdie.client.info().best_hash;
        let consensus_best_number = ferdie.client.info().best_number;
        let res = domain_block_processor
            .pending_imported_consensus_blocks(consensus_best_hash, consensus_best_number);
        match res {
            // The consensus block is processed in the above `produce_block_with_extrinsics` call,
            // thus calling `pending_imported_consensus_blocks` again will result in an `Ok(None)`
            Ok(None) => {
                // The `latest_consensus_block` that mapped to the genesis domain block must be updated
                let latest_consensus_block: Hash =
                    crate::aux_schema::latest_consensus_block_hash_for(
                        &*alice.backend,
                        &domain_genesis_hash,
                    )
                    .unwrap()
                    .unwrap();
                assert_eq!(latest_consensus_block, consensus_best_hash);
            }
            // For consensus block at `domain_created_at + 1` (namely block #2), `pending_imported_consensus_blocks`
            // will return `PendingConsensusBlocks` directly
            Ok(Some(PendingConsensusBlocks {
                initial_parent,
                consensus_imports,
            })) if consensus_best_number == 2 => {
                assert_eq!(initial_parent.0, domain_genesis_hash);
                assert_eq!(consensus_imports.len(), 1);
                assert_eq!(consensus_imports[0].hash, consensus_best_hash,);
            }
            _ => panic!("unexpected result: {res:?}"),
        }
    }
    // The domain chain is not progressed as all the consensus blocks are empty
    assert_eq!(ferdie.client.info().best_number, 11);
    assert_eq!(alice.client.info().best_number, 0);

    // To process non-empty consensus blocks and produce domain blocks
    produce_blocks!(ferdie, alice, 3).await.unwrap();
    assert_eq!(alice.client.info().best_number, 3);
}

#[substrate_test_utils::test(flavor = "multi_thread")]
async fn test_domain_block_deriving_from_multiple_bundles() {
    let directory = TempDir::new().expect("Must be able to create temporary directory");

    let mut builder = sc_cli::LoggerBuilder::new("");
    builder.with_colors(false);
    let _ = builder.init();

    let tokio_handle = tokio::runtime::Handle::current();

    // Start Ferdie
    let mut ferdie = MockConsensusNode::run(
        tokio_handle.clone(),
        Ferdie,
        BasePath::new(directory.path().join("ferdie")),
    );
    // Produce 1 consensus block to initialize genesis domain
    ferdie.produce_block_with_slot(1.into()).await.unwrap();

    // Run Alice (a evm domain authority node)
    let mut alice = domain_test_service::DomainNodeBuilder::new(
        tokio_handle.clone(),
        Alice,
        BasePath::new(directory.path().join("alice")),
    )
    .build_evm_node(Role::Authority, GENESIS_DOMAIN_ID, &mut ferdie)
    .await;

    produce_blocks!(ferdie, alice, 3).await.unwrap();

    let pre_bob_free_balance = alice.free_balance(Bob.to_account_id());
    let alice_account_nonce = alice.account_nonce();
    for i in 0..3 {
        let tx = alice.construct_extrinsic(
            alice_account_nonce + i,
            pallet_balances::Call::transfer {
                dest: Bob.to_account_id(),
                value: 1,
            },
        );
        alice
            .send_extrinsic(tx)
            .await
            .expect("Failed to send extrinsic");

        // Produce a bundle and submit to the tx pool of the consensus node
        let (slot, bundle) = ferdie.produce_slot_and_wait_for_bundle_submission().await;
        assert!(bundle.is_some());

        // In the last iteration, produce a consensus block which will included all the bundles
        // and drive the corresponding domain block
        if i == 2 {
            produce_block_with!(ferdie.produce_block_with_slot(slot), alice)
                .await
                .unwrap();
        }
    }
    assert_eq!(
        alice.free_balance(Bob.to_account_id()),
        pre_bob_free_balance + 3
    );
    let domain_block_number = alice.client.info().best_number;

    // Produce one more bundle to submit the receipt of the above 3 bundles
    produce_blocks!(ferdie, alice, 1).await.unwrap();

    // The receipt should be submitted successfully thus head receipt number
    // is updated
    let head_receipt_number = ferdie
        .client
        .runtime_api()
        .head_receipt_number(ferdie.client.info().best_hash, 0u32.into())
        .unwrap();
    assert_eq!(domain_block_number, head_receipt_number);
}

#[substrate_test_utils::test(flavor = "multi_thread")]
async fn collected_receipts_should_be_on_the_same_branch_with_current_best_block() {
    let directory = TempDir::new().expect("Must be able to create temporary directory");

    let mut builder = sc_cli::LoggerBuilder::new("");
    builder.with_colors(false);
    let _ = builder.init();

    let tokio_handle = tokio::runtime::Handle::current();

    // Start Ferdie
    let mut consensus_node = MockConsensusNode::run(
        tokio_handle.clone(),
        Ferdie,
        BasePath::new(directory.path().join("ferdie")),
    );
    // Produce 1 consensus block to initialize genesis domain
    consensus_node
        .produce_block_with_slot(1.into())
        .await
        .unwrap();

    // Run Alice (a evm domain authority node)
    let mut alice = domain_test_service::DomainNodeBuilder::new(
        tokio_handle.clone(),
        Alice,
        BasePath::new(directory.path().join("alice")),
    )
    .build_evm_node(Role::Authority, GENESIS_DOMAIN_ID, &mut consensus_node)
    .await;

    produce_blocks!(consensus_node, alice, 3)
        .await
        .expect("3 consensus blocks produced successfully");

    let best_consensus_hash = consensus_node.client.info().best_hash;
    let best_consensus_number = consensus_node.client.info().best_number;
    assert_eq!(best_consensus_number, 4);

    assert_eq!(alice.client.info().best_number, 3);
    let domain_block_2_hash = *alice
        .client
        .header(alice.client.info().best_hash)
        .unwrap()
        .unwrap()
        .parent_hash();

    let best_header = consensus_node
        .client
        .header(best_consensus_hash)
        .unwrap()
        .unwrap();

    let parent_hash = *best_header.parent_hash();

    // Domain chain forks:
    //      3
    //   /
    // 2 -- 3a
    //   \
    //      3b -- 4

    // Consensus chain forks (it has 1 more block compare to the domain chain):
    //      4
    //   /
    // 3 -- 4a
    //   \
    //      4b -- 5
    let slot = consensus_node.produce_slot();
    let fork_block_hash_4a = consensus_node
        .produce_block_with_slot_at(slot, parent_hash, Some(vec![]))
        .await
        .expect("Produced first consensus fork block 4a at height #4");
    // A fork block 4a at #4 produced.
    assert_eq!(number_of(&consensus_node, fork_block_hash_4a), 4);
    assert_ne!(fork_block_hash_4a, best_consensus_hash);
    // Best hash unchanged due to the longest chain fork choice.
    assert_eq!(consensus_node.client.info().best_hash, best_consensus_hash);
    // Hash of block number #4 unchanged.
    assert_eq!(
        consensus_node.client.hash(4).unwrap().unwrap(),
        best_consensus_hash
    );

    let consensus_block_info =
        |best_header: Header| -> (u32, Hash) { (*best_header.number(), best_header.hash()) };
    let receipts_consensus_info =
        |bundle: Bundle<OpaqueExtrinsic, u32, sp_core::H256, u32, sp_core::H256, Balance>| {
            (
                bundle.receipt().consensus_block_number,
                bundle.receipt().consensus_block_hash,
            )
        };

    // Produce a bundle after the fork block #4a has been produced.
    let signed_bundle = consensus_node
        .notify_new_slot_and_wait_for_bundle(slot)
        .await;

    let expected_receipts_consensus_info = consensus_block_info(best_header.clone());

    // TODO: make MaximumReceiptDrift configurable in order to submit all the pending receipts at
    // once, now the max drift is 2, the receipts is limitted to [2, 3]. Once configurable, we
    // can make the assertation straightforward:
    // assert_eq!(receipts_consensus_info, expected_receipts_consensus_info).
    //
    // Receipts are always collected against the current best block.
    assert_eq!(
        receipts_consensus_info(signed_bundle.unwrap()),
        expected_receipts_consensus_info
    );

    let slot = consensus_node.produce_slot();
    let fork_block_hash_4b = consensus_node
        .produce_block_with_slot_at(slot, parent_hash, Some(vec![]))
        .await
        .expect("Produced second consensus fork block 3b at height #3");
    // Another fork block 3b at #4 produced,
    assert_eq!(number_of(&consensus_node, fork_block_hash_4b), 4);
    assert_ne!(fork_block_hash_4b, best_consensus_hash);
    // Best hash unchanged due to the longest chain fork choice.
    assert_eq!(consensus_node.client.info().best_hash, best_consensus_hash);
    // Hash of block number #4 unchanged.
    assert_eq!(
        consensus_node.client.hash(4).unwrap().unwrap(),
        best_consensus_hash
    );

    // Produce a bundle after the fork block #3b has been produced.
    let signed_bundle = consensus_node
        .notify_new_slot_and_wait_for_bundle(slot)
        .await;
    // Receipts are always collected against the current best block.
    assert_eq!(
        receipts_consensus_info(signed_bundle.unwrap()),
        expected_receipts_consensus_info
    );

    // Produce a new tip at #5.
    let slot = consensus_node.produce_slot();
    produce_block_with!(
        consensus_node.produce_block_with_slot_at(slot, fork_block_hash_4b, Some(vec![])),
        alice
    )
    .await
    .expect("Produce a new block on top of the second fork block at height #4");
    let new_best_hash = consensus_node.client.info().best_hash;
    let new_best_number = consensus_node.client.info().best_number;
    assert_eq!(new_best_number, 5);

    // The domain best block should be reverted to #2 because the primary block #4b and #5 do
    // not contains any bundles
    assert_eq!(alice.client.info().best_number, 2);
    assert_eq!(alice.client.info().best_hash, domain_block_2_hash);

    // Hash of block number #4 is updated to the second fork block 4b.
    assert_eq!(
        consensus_node.client.hash(4).unwrap().unwrap(),
        fork_block_hash_4b
    );

    let new_best_header = consensus_node
        .client
        .header(new_best_hash)
        .unwrap()
        .unwrap();

    assert_eq!(*new_best_header.parent_hash(), fork_block_hash_4b);

    // Produce a bundle after the new block #5 has been produced.
    let (_slot, signed_bundle) = consensus_node
        .produce_slot_and_wait_for_bundle_submission()
        .await;

    // In the new best fork, the receipt header number is 2 thus it produce the receipt
    // of next block namely block 3
    let hash_3 = consensus_node.client.hash(3).unwrap().unwrap();
    let header_3 = consensus_node.client.header(hash_3).unwrap().unwrap();
    assert_eq!(
        receipts_consensus_info(signed_bundle.unwrap()),
        consensus_block_info(header_3)
    );
}

#[substrate_test_utils::test(flavor = "multi_thread")]
async fn test_domain_tx_propagate() {
    let directory = TempDir::new().expect("Must be able to create temporary directory");

    let mut builder = sc_cli::LoggerBuilder::new("");
    builder.with_colors(false);
    let _ = builder.init();

    let tokio_handle = tokio::runtime::Handle::current();

    // Start Ferdie
    let mut ferdie = MockConsensusNode::run(
        tokio_handle.clone(),
        Ferdie,
        BasePath::new(directory.path().join("ferdie")),
    );
    // Produce 1 consensus block to initialize genesis domain
    ferdie.produce_block_with_slot(1.into()).await.unwrap();

    // Run Alice (a evm domain authority node)
    let mut alice = domain_test_service::DomainNodeBuilder::new(
        tokio_handle.clone(),
        Alice,
        BasePath::new(directory.path().join("alice")),
    )
    .build_evm_node(Role::Authority, GENESIS_DOMAIN_ID, &mut ferdie)
    .await;

    // Run Bob (a evm domain full node)
    let mut bob = domain_test_service::DomainNodeBuilder::new(
        tokio_handle,
        Bob,
        BasePath::new(directory.path().join("bob")),
    )
    .connect_to_domain_node(alice.addr.clone())
    .build_evm_node(Role::Full, GENESIS_DOMAIN_ID, &mut ferdie)
    .await;

    produce_blocks!(ferdie, alice, 5, bob).await.unwrap();
    while alice.sync_service.is_major_syncing() || bob.sync_service.is_major_syncing() {
        tokio::time::sleep(std::time::Duration::from_millis(100)).await;
    }

    let pre_bob_free_balance = alice.free_balance(bob.key.to_account_id());
    // Construct and send an extrinsic to bob, as bob is not a authority node, the extrinsic has
    // to propagate to alice to get executed
    bob.construct_and_send_extrinsic(pallet_balances::Call::transfer {
        dest: Alice.to_account_id(),
        value: 123,
    })
    .await
    .expect("Failed to send extrinsic");

    produce_blocks_until!(
        ferdie,
        alice,
        {
            // ensure bob has reduced balance since alice might submit other transactions which cost
            // and so exact balance check is not feasible
            alice.free_balance(bob.key.to_account_id()) <= pre_bob_free_balance - 123
        },
        bob
    )
    .await
    .unwrap();
}

#[substrate_test_utils::test(flavor = "multi_thread")]
async fn test_executor_full_node_catching_up() {
    let directory = TempDir::new().expect("Must be able to create temporary directory");

    let mut builder = sc_cli::LoggerBuilder::new("");
    builder.with_colors(false);
    let _ = builder.init();

    let tokio_handle = tokio::runtime::Handle::current();

    // Start Ferdie
    let mut ferdie = MockConsensusNode::run(
        tokio_handle.clone(),
        Ferdie,
        BasePath::new(directory.path().join("ferdie")),
    );
    // Produce 5 consensus block to initialize genesis domain
    //
    // This also make the first consensus block being processed by the alice's domain
    // block processor be block #5, to ensure it can correctly handle the consensus
    // block even it is out of order.
    for _ in 0..5 {
        let slot = ferdie.produce_slot();
        ferdie.produce_block_with_slot(slot).await.unwrap();
    }

    // Run Alice (a evm domain authority node)
    let mut alice = domain_test_service::DomainNodeBuilder::new(
        tokio_handle.clone(),
        Alice,
        BasePath::new(directory.path().join("alice")),
    )
    .build_evm_node(Role::Authority, GENESIS_DOMAIN_ID, &mut ferdie)
    .await;

    // Run Bob (a evm domain full node)
    let bob = domain_test_service::DomainNodeBuilder::new(
        tokio_handle,
        Bob,
        BasePath::new(directory.path().join("bob")),
    )
    .build_evm_node(Role::Full, GENESIS_DOMAIN_ID, &mut ferdie)
    .await;

    // Bob is able to sync blocks.
    produce_blocks!(ferdie, alice, 3, bob).await.unwrap();

    let alice_block_hash = alice
        .client
        .expect_block_hash_from_id(&BlockId::Number(2))
        .unwrap();
    let bob_block_hash = bob
        .client
        .expect_block_hash_from_id(&BlockId::Number(2))
        .unwrap();
    assert_eq!(
        alice_block_hash, bob_block_hash,
        "Domain authority node and full node must have the same state"
    );
}

#[substrate_test_utils::test(flavor = "multi_thread")]
async fn test_executor_inherent_timestamp_is_set() {
    let directory = TempDir::new().expect("Must be able to create temporary directory");

    let mut builder = sc_cli::LoggerBuilder::new("");
    builder.with_colors(false);
    let _ = builder.init();

    let tokio_handle = tokio::runtime::Handle::current();

    // Start Ferdie
    let mut ferdie = MockConsensusNode::run(
        tokio_handle.clone(),
        Ferdie,
        BasePath::new(directory.path().join("ferdie")),
    );
    // Produce 1 consensus block to initialize genesis domain
    ferdie.produce_block_with_slot(1.into()).await.unwrap();

    // Run Alice (a evm domain authority node)
    let mut alice = domain_test_service::DomainNodeBuilder::new(
        tokio_handle.clone(),
        Alice,
        BasePath::new(directory.path().join("alice")),
    )
    .build_evm_node(Role::Authority, GENESIS_DOMAIN_ID, &mut ferdie)
    .await;

    // Run Bob who runs the authority node for core domain
    let bob = domain_test_service::DomainNodeBuilder::new(
        tokio_handle.clone(),
        Bob,
        BasePath::new(directory.path().join("bob")),
    )
    .build_evm_node(Role::Authority, GENESIS_DOMAIN_ID, &mut ferdie)
    .await;

    produce_blocks!(ferdie, alice, 1, bob).await.unwrap();

    let consensus_timestamp = ferdie
        .client
        .runtime_api()
        .timestamp(ferdie.client.info().best_hash)
        .unwrap();

    let domain_timestamp = bob
        .client
        .runtime_api()
        .timestamp(bob.client.info().best_hash)
        .unwrap();

    assert_eq!(
        consensus_timestamp, domain_timestamp,
        "Timestamp should be preset on domain and must match Consensus runtime timestamp"
    );
}

#[substrate_test_utils::test(flavor = "multi_thread")]
#[ignore]
async fn test_initialize_block_proof_creation_and_verification_should_work() {
    test_invalid_state_transition_proof_creation_and_verification(0).await
}

#[substrate_test_utils::test(flavor = "multi_thread")]
#[ignore]
async fn test_apply_extrinsic_proof_creation_and_verification_should_work() {
    test_invalid_state_transition_proof_creation_and_verification(1).await
}

// TODO: the test is ignored due to the invalid receipt can not pass the state root check
// in the runtime now, thus can't construct `finalize_block` fraud proof, find a way to
// bypass the check
#[substrate_test_utils::test(flavor = "multi_thread")]
#[ignore]
async fn test_finalize_block_proof_creation_and_verification_should_work() {
    test_invalid_state_transition_proof_creation_and_verification(2).await
}

/// This test will create and verify a invalid state transition proof that targets the receipt of
/// a bundle that contains 1 extrinsic, thus there are 3 trace roots and the `mismatch_trace_index`
/// should be in the range of [0..2]
async fn test_invalid_state_transition_proof_creation_and_verification(
    mismatch_trace_index: usize,
) {
    let directory = TempDir::new().expect("Must be able to create temporary directory");

    let mut builder = sc_cli::LoggerBuilder::new("");
    builder.with_colors(false);
    let _ = builder.init();

    let tokio_handle = tokio::runtime::Handle::current();

    // Start Ferdie
    let mut ferdie = MockConsensusNode::run(
        tokio_handle.clone(),
        Ferdie,
        BasePath::new(directory.path().join("ferdie")),
    );
    // Produce 1 consensus block to initialize genesis domain
    ferdie.produce_block_with_slot(1.into()).await.unwrap();

    // Run Alice (a evm domain authority node)
    let mut alice = domain_test_service::DomainNodeBuilder::new(
        tokio_handle.clone(),
        Alice,
        BasePath::new(directory.path().join("alice")),
    )
    .build_evm_node(Role::Authority, GENESIS_DOMAIN_ID, &mut ferdie)
    .await;

    let bundle_to_tx = |opaque_bundle| {
        subspace_test_runtime::UncheckedExtrinsic::new_unsigned(
            pallet_domains::Call::submit_bundle { opaque_bundle }.into(),
        )
        .into()
    };

    produce_blocks!(ferdie, alice, 5).await.unwrap();

    alice
        .construct_and_send_extrinsic(pallet_balances::Call::transfer {
            dest: Bob.to_account_id(),
            value: 1,
        })
        .await
        .expect("Failed to send extrinsic");

    // Produce a bundle that contains the previously sent extrinsic and record that bundle for later use
    let (slot, bundle) = ferdie.produce_slot_and_wait_for_bundle_submission().await;
    let target_bundle = bundle.unwrap();
    assert_eq!(target_bundle.extrinsics.len(), 1);
    produce_block_with!(ferdie.produce_block_with_slot(slot), alice)
        .await
        .unwrap();

    // Get a bundle from the txn pool and modify the receipt of the target bundle to an invalid one
    let (slot, bundle) = ferdie.produce_slot_and_wait_for_bundle_submission().await;
    let original_submit_bundle_tx = bundle_to_tx(bundle.clone().unwrap());
    let bad_submit_bundle_tx = {
        let mut opaque_bundle = bundle.unwrap();
        let receipt = &mut opaque_bundle.sealed_header.header.receipt;
        assert_eq!(receipt.execution_trace.len(), 3);

        receipt.execution_trace[mismatch_trace_index] = Default::default();
        opaque_bundle.sealed_header.signature = Sr25519Keyring::Alice
            .pair()
            .sign(opaque_bundle.sealed_header.pre_hash().as_ref())
            .into();
        bundle_to_tx(opaque_bundle)
    };

    // Replace `original_submit_bundle_tx` with `bad_submit_bundle_tx` in the tx pool
    ferdie
        .prune_tx_from_pool(&original_submit_bundle_tx)
        .await
        .unwrap();
    assert!(ferdie.get_bundle_from_tx_pool(slot.into()).is_none());

    ferdie
        .submit_transaction(bad_submit_bundle_tx)
        .await
        .unwrap();

    // Produce a consensus block that contains the `bad_submit_bundle_tx`
    let mut import_tx_stream = ferdie.transaction_pool.import_notification_stream();
    produce_block_with!(ferdie.produce_block_with_slot(slot), alice)
        .await
        .unwrap();

    // When the system domain node process the primary block that contains the `bad_submit_bundle_tx`,
    // it will generate and submit a fraud proof
    while let Some(ready_tx_hash) = import_tx_stream.next().await {
        let ready_tx = ferdie
            .transaction_pool
            .ready_transaction(&ready_tx_hash)
            .unwrap();
        let ext = subspace_test_runtime::UncheckedExtrinsic::decode(
            &mut ready_tx.data.encode().as_slice(),
        )
        .unwrap();
        if let subspace_test_runtime::RuntimeCall::Domains(
            pallet_domains::Call::submit_fraud_proof { fraud_proof },
        ) = ext.function
        {
            if let FraudProof::InvalidStateTransition(proof) = *fraud_proof {
                match mismatch_trace_index {
                    0 => assert!(matches!(
                        proof.execution_phase,
                        ExecutionPhase::InitializeBlock { .. }
                    )),
                    1 => assert!(matches!(
                        proof.execution_phase,
                        ExecutionPhase::ApplyExtrinsic(_)
                    )),
                    2 => assert!(matches!(
                        proof.execution_phase,
                        ExecutionPhase::FinalizeBlock { .. }
                    )),
                    _ => unreachable!(),
                }
                break;
            }
        }
    }

    // Produce a consensus block that contains the fraud proof, the fraud proof wil be verified
    // in the block import pipeline
    ferdie.produce_blocks(1).await.unwrap();
}

#[substrate_test_utils::test(flavor = "multi_thread")]
#[ignore]
async fn fraud_proof_verification_in_tx_pool_should_work() {
    let directory = TempDir::new().expect("Must be able to create temporary directory");

    let mut builder = sc_cli::LoggerBuilder::new("");
    builder.with_colors(false);
    let _ = builder.init();

    let tokio_handle = tokio::runtime::Handle::current();

    // Start Ferdie
    let mut ferdie = MockConsensusNode::run(
        tokio_handle.clone(),
        Ferdie,
        BasePath::new(directory.path().join("ferdie")),
    );
    // Produce 1 consensus block to initialize genesis domain
    ferdie.produce_block_with_slot(1.into()).await.unwrap();

    // Run Alice (a evm domain authority node)
    let mut alice = domain_test_service::DomainNodeBuilder::new(
        tokio_handle.clone(),
        Alice,
        BasePath::new(directory.path().join("alice")),
    )
    .build_evm_node(Role::Authority, GENESIS_DOMAIN_ID, &mut ferdie)
    .await;

    // TODO: test the `initialize_block` fraud proof of block 1 with `wait_for_blocks(1)`
    // after https://github.com/subspace/subspace/issues/1301 is resolved.
    produce_blocks!(ferdie, alice, 3).await.unwrap();

    // Get a bundle from the txn pool and change its receipt to an invalid one
    let (_, bundle) = ferdie.produce_slot_and_wait_for_bundle_submission().await;
    let bad_bundle = {
        let mut opaque_bundle = bundle.unwrap();
        opaque_bundle.sealed_header.header.receipt.execution_trace[0] = Default::default();
        opaque_bundle
    };
    let bad_receipt = bad_bundle.receipt().clone();
    let bad_receipt_number = bad_receipt.consensus_block_number;
    assert_ne!(bad_receipt_number, 1);

    // Submit the bad receipt to the consensus chain
    let submit_bundle_tx = subspace_test_runtime::UncheckedExtrinsic::new_unsigned(
        pallet_domains::Call::submit_bundle {
            opaque_bundle: bad_bundle,
        }
        .into(),
    );
    produce_block_with!(
        ferdie.produce_block_with_extrinsics(vec![submit_bundle_tx.into()]),
        alice
    )
    .await
    .unwrap();

    let header = alice
        .client
        .header(alice.client.hash(bad_receipt_number).unwrap().unwrap())
        .unwrap()
        .unwrap();
    let parent_header = alice.client.header(*header.parent_hash()).unwrap().unwrap();

    let intermediate_roots = alice
        .client
        .runtime_api()
        .intermediate_roots(header.hash())
        .expect("Get intermediate roots");

    let prover = ExecutionProver::new(alice.backend.clone(), alice.code_executor.clone());

    let digest = {
        Digest {
            logs: vec![DigestItem::primary_block_info((
                bad_receipt_number,
                ferdie.client.hash(bad_receipt_number).unwrap().unwrap(),
            ))],
        }
    };

    let new_header = Header::new(
        *header.number(),
        header.hash(),
        *header.state_root(),
        parent_header.hash(),
        digest,
    );
    let execution_phase = ExecutionPhase::InitializeBlock {
        domain_parent_hash: parent_header.hash(),
    };
    let initialize_block_call_data = new_header.encode();

    let storage_proof = prover
        .prove_execution::<sp_trie::PrefixedMemoryDB<BlakeTwo256>>(
            parent_header.hash(),
            &execution_phase,
            &initialize_block_call_data,
            None,
        )
        .expect("Create `initialize_block` proof");

    let header_ferdie = ferdie
        .client
        .header(ferdie.client.hash(bad_receipt_number).unwrap().unwrap())
        .unwrap()
        .unwrap();
    let parent_header_ferdie = ferdie
        .client
        .header(*header_ferdie.parent_hash())
        .unwrap()
        .unwrap();
    let parent_hash_ferdie = parent_header_ferdie.hash();
    let parent_number_ferdie = *parent_header_ferdie.number();

    let good_invalid_state_transition_proof = InvalidStateTransitionProof {
        domain_id: DomainId::new(3u32),
        bad_receipt_hash: bad_receipt.hash(),
        parent_number: parent_number_ferdie,
        consensus_parent_hash: parent_hash_ferdie,
        pre_state_root: *parent_header.state_root(),
        post_state_root: intermediate_roots[0].into(),
        proof: storage_proof,
        execution_phase,
    };
    let valid_fraud_proof =
        FraudProof::InvalidStateTransition(good_invalid_state_transition_proof.clone());

    let tx = subspace_test_runtime::UncheckedExtrinsic::new_unsigned(
        pallet_domains::Call::submit_fraud_proof {
            fraud_proof: Box::new(valid_fraud_proof.clone()),
        }
        .into(),
    )
    .into();

    // The exact same fraud proof should be submitted to tx pool already
    match ferdie.submit_transaction(tx).await.unwrap_err() {
        sc_transaction_pool::error::Error::Pool(
            sc_transaction_pool_api::error::Error::AlreadyImported(_),
        ) => {}
        e => panic!("Unexpected error while submitting fraud proof: {e}"),
    }
    // Produce one more block to verify the fraud proof in the block import pipeline
    ferdie.produce_blocks(1).await.unwrap();

    let bad_invalid_state_transition_proof = InvalidStateTransitionProof {
        post_state_root: Hash::random(),
        ..good_invalid_state_transition_proof
    };
    let invalid_fraud_proof =
        FraudProof::InvalidStateTransition(bad_invalid_state_transition_proof);

    let tx = subspace_test_runtime::UncheckedExtrinsic::new_unsigned(
        pallet_domains::Call::submit_fraud_proof {
            fraud_proof: Box::new(invalid_fraud_proof),
        }
        .into(),
    );

    match ferdie.submit_transaction(tx.into()).await.unwrap_err() {
        sc_transaction_pool::error::Error::Pool(
            sc_transaction_pool_api::error::Error::InvalidTransaction(invalid_tx),
        ) => assert_eq!(invalid_tx, InvalidTransactionCode::FraudProof.into()),
        e => panic!("Unexpected error while submitting an invalid fraud proof: {e}"),
    }
}

// TODO: Add a new test which simulates a situation that an executor produces a fraud proof
// when an invalid receipt is received.

// TODO: construct a minimal consensus runtime code and use the `set_code` extrinsic to actually
// cover the case that the new domain runtime are updated accordingly upon the new consensus runtime.
#[substrate_test_utils::test(flavor = "multi_thread")]
#[ignore]
async fn set_new_code_should_work() {
    let directory = TempDir::new().expect("Must be able to create temporary directory");

    let mut builder = sc_cli::LoggerBuilder::new("");
    builder.with_colors(false);
    let _ = builder.init();

    let tokio_handle = tokio::runtime::Handle::current();

    // Start Ferdie
    let mut ferdie = MockConsensusNode::run(
        tokio_handle.clone(),
        Ferdie,
        BasePath::new(directory.path().join("ferdie")),
    );
    // Produce 1 consensus block to initialize genesis domain
    ferdie.produce_block_with_slot(1.into()).await.unwrap();

    // Run Alice (a evm domain authority node)
    let mut alice = domain_test_service::DomainNodeBuilder::new(
        tokio_handle.clone(),
        Alice,
        BasePath::new(directory.path().join("alice")),
    )
    .build_evm_node(Role::Authority, GENESIS_DOMAIN_ID, &mut ferdie)
    .await;

    produce_blocks!(ferdie, alice, 1).await.unwrap();

    let new_runtime_wasm_blob = b"new_runtime_wasm_blob".to_vec();

    let best_number = alice.client.info().best_number;
    let consensus_block_number = best_number + 1;
    // Although we're processing the bundle manually, the original bundle processor still works in
    // the meanwhile, it's possible the executor alice already processed this consensus block, expecting next
    // consensus block, in which case we use a dummy consensus hash instead.
    //
    // Nice to disable the built-in bundle processor and have a full control of the executor block
    // production manually.
    let consensus_block_hash = ferdie
        .client
        .hash(consensus_block_number)
        .unwrap()
        .unwrap_or_else(Hash::random);
    alice
        .operator
        .clone()
        .process_bundles((consensus_block_hash, consensus_block_number, true))
        .await;

    let best_hash = alice.client.info().best_hash;
    let state = alice.backend.state_at(best_hash).expect("Get state");
    let trie_backend = state.as_trie_backend();
    let state_runtime_code = sp_state_machine::backend::BackendRuntimeCode::new(trie_backend);
    let runtime_code = state_runtime_code.fetch_runtime_code().unwrap();
    let logs = alice.client.header(best_hash).unwrap().unwrap().digest.logs;
    if logs != vec![DigestItem::RuntimeEnvironmentUpdated] {
        let extrinsics = alice
            .client
            .block_body(best_hash)
            .unwrap()
            .unwrap()
            .into_iter()
            .map(|encoded_extrinsic| {
                UncheckedExtrinsic::decode(&mut encoded_extrinsic.encode().as_slice()).unwrap()
            })
            .collect::<Vec<_>>();
        panic!("`set_code` not executed, extrinsics in the block: {extrinsics:?}")
    }
    assert_eq!(runtime_code, new_runtime_wasm_blob);
}

#[substrate_test_utils::test(flavor = "multi_thread")]
async fn pallet_domains_unsigned_extrinsics_should_work() {
    let directory = TempDir::new().expect("Must be able to create temporary directory");

    let mut builder = sc_cli::LoggerBuilder::new("");
    builder.with_colors(false);
    let _ = builder.init();

    let tokio_handle = tokio::runtime::Handle::current();

    // Start Ferdie
    let mut ferdie = MockConsensusNode::run(
        tokio_handle.clone(),
        Ferdie,
        BasePath::new(directory.path().join("ferdie")),
    );
    // Produce 1 consensus block to initialize genesis domain
    ferdie.produce_block_with_slot(1.into()).await.unwrap();

    // Run Alice (a evm domain authority node)
    let mut alice = domain_test_service::DomainNodeBuilder::new(
        tokio_handle.clone(),
        Alice,
        BasePath::new(directory.path().join("alice")),
    )
    .build_evm_node(Role::Authority, GENESIS_DOMAIN_ID, &mut ferdie)
    .await;

    // Run Bob (a evm domain full node)
    let mut bob = domain_test_service::DomainNodeBuilder::new(
        tokio_handle,
        Bob,
        BasePath::new(directory.path().join("bob")),
    )
    .build_evm_node(Role::Full, GENESIS_DOMAIN_ID, &mut ferdie)
    .await;

    produce_blocks!(ferdie, alice, 1).await.unwrap();

    // Get a bundle from alice's tx pool and used as bundle template.
    let (slot, bundle) = ferdie.produce_slot_and_wait_for_bundle_submission().await;
    let _bundle_template = bundle.unwrap();
    let _alice_key = alice.key;
    // Drop alice in order to control the execution chain by submitting the receipts manually later.
    drop(alice);

    produce_block_with!(ferdie.produce_block_with_slot(slot), bob)
        .await
        .unwrap();

    // let ferdie_client = ferdie.client.clone();
    // let create_submit_bundle = |consensus_block_number: BlockNumber| {
    // let consensus_block_hash = ferdie_client.hash(consensus_block_number).unwrap().unwrap();
    // let execution_receipt =
    // crate::aux_schema::load_execution_receipt(&*bob.backend, consensus_block_hash)
    // .expect("Failed to load execution receipt from the local aux_db")
    // .unwrap_or_else(|| {
    // panic!(
    // "The requested execution receipt for block {consensus_block_number} does not exist"
    // )
    // });

    // let mut opaque_bundle = bundle_template.clone();
    // opaque_bundle.sealed_header.header.consensus_block_number = consensus_block_number;
    // opaque_bundle.sealed_header.header.consensus_block_hash = consensus_block_hash;
    // opaque_bundle.sealed_header.signature = alice_key
    // .pair()
    // .sign(opaque_bundle.sealed_header.pre_hash().as_ref())
    // .into();
    // opaque_bundle.receipt = execution_receipt;

    //     subspace_test_runtime::UncheckedExtrinsic::new_unsigned(
    //         pallet_domains::Call::submit_bundle { opaque_bundle }.into(),
    //     )
    //     .into()
    // };

    // TODO: Unlock once `head_receipt_number` API is usable.
    // let ferdie_client = ferdie.client.clone();
    // let head_receipt_number = || {
    //     let best_hash = ferdie_client.info().best_hash;
    //     ferdie_client
    //         .runtime_api()
    //         .head_receipt_number(best_hash, DomainId::SYSTEM)
    //         .expect("Failed to get head receipt number")
    // };

    // ferdie
    //     .submit_transaction(create_submit_bundle(1))
    //     .await
    //     .unwrap();
    // produce_blocks!(ferdie, bob, 1).await.unwrap();
    // ferdie
    //     .submit_transaction(create_submit_bundle(2))
    //     .await
    //     .unwrap();
    // produce_blocks!(ferdie, bob, 1).await.unwrap();
    // assert_eq!(head_receipt_number(), 2);
}

#[substrate_test_utils::test(flavor = "multi_thread")]
async fn duplicated_and_stale_bundle_should_be_rejected() {
    let directory = TempDir::new().expect("Must be able to create temporary directory");

    let mut builder = sc_cli::LoggerBuilder::new("");
    builder.with_colors(false);
    let _ = builder.init();

    let tokio_handle = tokio::runtime::Handle::current();

    // Start Ferdie
    let mut ferdie = MockConsensusNode::run(
        tokio_handle.clone(),
        Ferdie,
        BasePath::new(directory.path().join("ferdie")),
    );
    // Produce 1 consensus block to initialize genesis domain
    ferdie.produce_block_with_slot(1.into()).await.unwrap();

    // Run Alice (a evm domain authority node)
    let mut alice = domain_test_service::DomainNodeBuilder::new(
        tokio_handle.clone(),
        Alice,
        BasePath::new(directory.path().join("alice")),
    )
    .build_evm_node(Role::Authority, GENESIS_DOMAIN_ID, &mut ferdie)
    .await;

    produce_blocks!(ferdie, alice, 1).await.unwrap();

    let (slot, bundle) = ferdie.produce_slot_and_wait_for_bundle_submission().await;
    let submit_bundle_tx: OpaqueExtrinsic =
        subspace_test_runtime::UncheckedExtrinsic::new_unsigned(
            pallet_domains::Call::submit_bundle {
                opaque_bundle: bundle.unwrap(),
            }
            .into(),
        )
        .into();

    // Wait for one block to ensure the bundle is stored onchain.
    produce_block_with!(ferdie.produce_block_with_slot(slot), alice)
        .await
        .unwrap();

    // Bundle is rejected because it is duplicated.
    match ferdie
        .submit_transaction(submit_bundle_tx.clone())
        .await
        .unwrap_err()
    {
        sc_transaction_pool::error::Error::Pool(TxPoolError::InvalidTransaction(invalid_tx)) => {
            assert_eq!(invalid_tx, InvalidTransactionCode::Bundle.into())
        }
        e => panic!("Unexpected error: {e}"),
    }

    // Wait for `BlockTreePruningDepth + 1` blocks which is 16 + 1 in test
    produce_blocks!(ferdie, alice, 17).await.unwrap();

    // Bundle is now rejected because its receipt is pruned.
    match ferdie
        .submit_transaction(submit_bundle_tx)
        .await
        .unwrap_err()
    {
        sc_transaction_pool::error::Error::Pool(TxPoolError::InvalidTransaction(invalid_tx)) => {
            assert_eq!(invalid_tx, InvalidTransactionCode::ExecutionReceipt.into())
        }
        e => panic!("Unexpected error: {e}"),
    }
}

#[substrate_test_utils::test(flavor = "multi_thread")]
async fn existing_bundle_can_be_resubmitted_to_new_fork() {
    let directory = TempDir::new().expect("Must be able to create temporary directory");

    let mut builder = sc_cli::LoggerBuilder::new("");
    builder.with_colors(false);
    let _ = builder.init();

    let tokio_handle = tokio::runtime::Handle::current();

    // Start Ferdie
    let mut ferdie = MockConsensusNode::run(
        tokio_handle.clone(),
        Ferdie,
        BasePath::new(directory.path().join("ferdie")),
    );
    // Produce 1 consensus block to initialize genesis domain
    ferdie.produce_block_with_slot(1.into()).await.unwrap();

    // Run Alice (a evm domain authority node)
    let mut alice = domain_test_service::DomainNodeBuilder::new(
        tokio_handle.clone(),
        Alice,
        BasePath::new(directory.path().join("alice")),
    )
    .build_evm_node(Role::Authority, GENESIS_DOMAIN_ID, &mut ferdie)
    .await;

    produce_blocks!(ferdie, alice, 3).await.unwrap();

    let mut parent_hash = ferdie.client.info().best_hash;

    let (slot, bundle) = ferdie.produce_slot_and_wait_for_bundle_submission().await;
    let submit_bundle_tx = subspace_test_runtime::UncheckedExtrinsic::new_unsigned(
        pallet_domains::Call::submit_bundle {
            opaque_bundle: bundle.unwrap(),
        }
        .into(),
    )
    .into();

    // Wait one block to ensure the bundle is stored on this fork
    produce_block_with!(ferdie.produce_block_with_slot(slot), alice)
        .await
        .unwrap();

    // Create fork and build one more blocks on it to make it the new best fork
    parent_hash = ferdie
        .produce_block_with_slot_at(slot, parent_hash, Some(vec![]))
        .await
        .unwrap();
    ferdie
        .produce_block_with_slot_at(slot + 1, parent_hash, Some(vec![]))
        .await
        .unwrap();

    // Bundle can be successfully submitted to the new fork, or it is also possible
    // that the `submit_bundle_tx` in the retracted block has been resubmitted to the
    // tx pool in the background by the `txpool-notifications` worker.
    match ferdie.submit_transaction(submit_bundle_tx).await {
        Ok(_) | Err(sc_transaction_pool::error::Error::Pool(TxPoolError::AlreadyImported(_))) => {}
        Err(err) => panic!("Unexpected error: {err}"),
    }
}

// TODO: Unlock test when multiple domains are supported in DecEx v2.
// #[substrate_test_utils::test(flavor = "multi_thread")]
// async fn test_cross_domains_message_should_work() {
//     let directory = TempDir::new().expect("Must be able to create temporary directory");
//
//     let mut builder = sc_cli::LoggerBuilder::new("");
//     builder.with_colors(false);
//     let _ = builder.init();
//
//     let tokio_handle = tokio::runtime::Handle::current();
//
//     // Start Ferdie
//     let mut ferdie = MockConsensusNode::run(
//         tokio_handle.clone(),
//         Ferdie,
//         BasePath::new(directory.path().join("ferdie")),
//     );
//
//     // Run Alice (a system domain authority node)
//     let mut alice = domain_test_service::DomainNodeBuilder::new(
//         tokio_handle.clone(),
//         Alice,
//         BasePath::new(directory.path().join("alice")),
//     )
//     .run_relayer()
//     .build_evm_node(Role::Authority, GENESIS_DOMAIN_ID, &mut ferdie)
//     .await;
//
//     // Run Bob (a core payments domain authority node)
//     let mut bob = domain_test_service::DomainNodeBuilder::new(
//         tokio_handle.clone(),
//         Bob,
//         BasePath::new(directory.path().join("bob")),
//     )
//     .run_relayer()
//     .build_core_payments_node(Role::Authority, &mut ferdie, &alice)
//     .await;
//
//     // Run Charlie (a core eth relay domain authority node)
//     let mut charlie = domain_test_service::DomainNodeBuilder::new(
//         tokio_handle.clone(),
//         Charlie,
//         BasePath::new(directory.path().join("charlie")),
//     )
//     .run_relayer()
//     .build_core_eth_relay_node(Role::Authority, &mut ferdie, &alice)
//     .await;
//
//     // Run the cross domain gossip message worker
//     ferdie.start_cross_domain_gossip_message_worker();
//
//     produce_blocks!(ferdie, alice, bob, charlie, 3)
//         .await
//         .unwrap();
//
//     // Open channel between the system domain and the core payments domain
//     let fee_model = FeeModel {
//         outbox_fee: ExecutionFee {
//             relayer_pool_fee: 2,
//             compute_fee: 0,
//         },
//         inbox_fee: ExecutionFee {
//             relayer_pool_fee: 0,
//             compute_fee: 5,
//         },
//     };
//     bob.construct_and_send_extrinsic(pallet_sudo::Call::sudo {
//         call: Box::new(core_payments_domain_test_runtime::RuntimeCall::Messenger(
//             pallet_messenger::Call::initiate_channel {
//                 dst_domain_id: DomainId::SYSTEM,
//                 params: InitiateChannelParams {
//                     max_outgoing_messages: 100,
//                     fee_model,
//                 },
//             },
//         )),
//     })
//     .await
//     .expect("Failed to construct and send extrinsic");
//     // Wait until channel open
//     produce_blocks_until!(ferdie, alice, bob, {
//         alice
//             .get_open_channel_for_domain(DomainId::CORE_PAYMENTS)
//             .is_some()
//             && bob.get_open_channel_for_domain(DomainId::SYSTEM).is_some()
//     })
//     .await
//     .unwrap();
//
//     // Transfer balance cross the system domain and the core payments domain
//     let pre_alice_free_balance = alice.free_balance(alice.key.to_account_id());
//     let pre_bob_free_balance = bob.free_balance(bob.key.to_account_id());
//     let transfer_amount = 10;
//     alice
//         .construct_and_send_extrinsic(pallet_transporter::Call::transfer {
//             dst_location: pallet_transporter::Location {
//                 domain_id: DomainId::CORE_PAYMENTS,
//                 account_id: AccountIdConverter::convert(Bob.into()),
//             },
//             amount: transfer_amount,
//         })
//         .await
//         .expect("Failed to construct and send extrinsic");
//     // Wait until transfer succeed
//     produce_blocks_until!(ferdie, alice, bob, charlie, {
//         let post_alice_free_balance = alice.free_balance(alice.key.to_account_id());
//         let post_bob_free_balance = bob.free_balance(bob.key.to_account_id());
//
//         post_alice_free_balance
//             == pre_alice_free_balance
//                 - transfer_amount
//                 - fee_model.outbox_fee().unwrap()
//                 - fee_model.inbox_fee().unwrap()
//             && post_bob_free_balance == pre_bob_free_balance + transfer_amount
//     })
//     .await
//     .unwrap();
//
//     // Open channel between the core payments domain and the core eth relay domain
//     let fee_model = FeeModel {
//         outbox_fee: ExecutionFee {
//             relayer_pool_fee: 1,
//             compute_fee: 5,
//         },
//         inbox_fee: ExecutionFee {
//             relayer_pool_fee: 2,
//             compute_fee: 3,
//         },
//     };
//     charlie
//         .construct_and_send_extrinsic(pallet_sudo::Call::sudo {
//             call: Box::new(core_eth_relay_domain_test_runtime::RuntimeCall::Messenger(
//                 pallet_messenger::Call::initiate_channel {
//                     dst_domain_id: DomainId::CORE_PAYMENTS,
//                     params: InitiateChannelParams {
//                         max_outgoing_messages: 100,
//                         fee_model,
//                     },
//                 },
//             )),
//         })
//         .await
//         .expect("Failed to construct and send extrinsic");
//     // Wait until channel open
//     produce_blocks_until!(ferdie, alice, bob, charlie, {
//         bob.get_open_channel_for_domain(DomainId::CORE_ETH_RELAY)
//             .is_some()
//             && charlie
//                 .get_open_channel_for_domain(DomainId::CORE_PAYMENTS)
//                 .is_some()
//     })
//     .await
//     .unwrap();
//
//     // Transfer balance cross the core payments domain and the core eth relay domain
//     let pre_bob_free_balance = bob.free_balance(bob.key.to_account_id());
//     let pre_charlie_free_balance = charlie.free_balance(charlie.key.to_account_id());
//     let transfer_amount = 10;
//     bob.construct_and_send_extrinsic(pallet_transporter::Call::transfer {
//         dst_location: pallet_transporter::Location {
//             domain_id: DomainId::CORE_ETH_RELAY,
//             account_id: AccountIdConverter::convert(Charlie.into()),
//         },
//         amount: transfer_amount,
//     })
//     .await
//     .expect("Failed to construct and send extrinsic");
//     // Wait until transfer succeed
//     produce_blocks_until!(ferdie, alice, bob, charlie, {
//         let post_bob_free_balance = bob.free_balance(bob.key.to_account_id());
//         let post_charlie_free_balance = charlie.free_balance(charlie.key.to_account_id());
//
//         post_bob_free_balance
//             == pre_bob_free_balance
//                 - transfer_amount
//                 - fee_model.outbox_fee().unwrap()
//                 - fee_model.inbox_fee().unwrap()
//             && post_charlie_free_balance == pre_charlie_free_balance + transfer_amount
//     })
//     .await
//     .unwrap();
// }

// TODO: Unlock test when multiple domains are supported in DecEx v2.
// #[substrate_test_utils::test(flavor = "multi_thread")]
// async fn test_unordered_cross_domains_message_should_work() {
// let directory = TempDir::new().expect("Must be able to create temporary directory");

// let mut builder = sc_cli::LoggerBuilder::new("");
// builder.with_colors(false);
// let _ = builder.init();

// let tokio_handle = tokio::runtime::Handle::current();

// // Start Ferdie
// let mut ferdie = MockConsensusNode::run(
// tokio_handle.clone(),
// Ferdie,
// BasePath::new(directory.path().join("ferdie")),
// );

// // Run Alice (a system domain authority node)
// let mut alice = domain_test_service::DomainNodeBuilder::new(
// tokio_handle.clone(),
// Alice,
// BasePath::new(directory.path().join("alice")),
// )
// .run_relayer()
// .build_evm_node(Role::Authority, GENESIS_DOMAIN_ID, &mut ferdie)
// .await;

// // Run Bob (a core payments domain authority node)
// let mut bob = domain_test_service::DomainNodeBuilder::new(
// tokio_handle.clone(),
// Bob,
// BasePath::new(directory.path().join("bob")),
// )
// .run_relayer()
// .build_core_payments_node(Role::Authority, &mut ferdie, &alice)
// .await;

// // Run Charlie (a core eth relay domain full node) and don't its relayer worker
// let charlie = domain_test_service::DomainNodeBuilder::new(
// tokio_handle.clone(),
// Charlie,
// BasePath::new(directory.path().join("charlie")),
// )
// .build_core_payments_node(Role::Full, &mut ferdie, &alice)
// .await;
// let gossip_msg_sink = ferdie.xdm_gossip_worker_builder().gossip_msg_sink();

// // Run the cross domain gossip message worker
// ferdie.start_cross_domain_gossip_message_worker();

// produce_blocks!(ferdie, alice, bob, 3).await.unwrap();

// // Open channel between the system domain and the core payments domain
// let fee_model = FeeModel {
// outbox_fee: ExecutionFee {
// relayer_pool_fee: 2,
// compute_fee: 0,
// },
// inbox_fee: ExecutionFee {
// relayer_pool_fee: 0,
// compute_fee: 5,
// },
// };
// bob.construct_and_send_extrinsic(pallet_sudo::Call::sudo {
// call: Box::new(core_payments_domain_test_runtime::RuntimeCall::Messenger(
// pallet_messenger::Call::initiate_channel {
// dst_domain_id: DomainId::SYSTEM,
// params: InitiateChannelParams {
// max_outgoing_messages: 1000,
// fee_model,
// },
// },
// )),
// })
// .await
// .expect("Failed to construct and send extrinsic");
// // Wait until channel open
// produce_blocks_until!(ferdie, alice, bob, charlie, {
// alice
// .get_open_channel_for_domain(DomainId::CORE_PAYMENTS)
// .is_some()
// && bob.get_open_channel_for_domain(DomainId::SYSTEM).is_some()
// })
// .await
// .unwrap();

// // Register `charlie` as relayer such that message will assign to it, but as its relayer
// // is not started these massage won't be relayed.
// bob.construct_and_send_extrinsic(pallet_messenger::Call::join_relayer_set {
// relayer_id: Charlie.into(),
// })
// .await
// .expect("Failed to construct and send extrinsic");
// produce_blocks!(ferdie, alice, bob, charlie, 3)
// .await
// .unwrap();

// // Create cross domain message, only message assigned to `alice` and `bob` will be relayed
// // and send to tx pool, and these message is unordered because the message assigned to `charlie`
// // is not relayed.
// let relayer_id: AccountId = Charlie.into();
// let alice_transfer_amount = 1;
// let bob_transfer_amount = 2;
// let pre_alice_free_balance = alice.free_balance(alice.key.to_account_id());
// let pre_bob_free_balance = bob.free_balance(bob.key.to_account_id());
// let mut alice_account_nonce = alice.account_nonce();
// let mut bob_account_nonce = bob.account_nonce();
// // Assigne `inbox_response` message to `charlie`
// for _ in 0..10 {
// let tx = alice.construct_extrinsic(
// alice_account_nonce,
// pallet_transporter::Call::transfer {
// dst_location: pallet_transporter::Location {
// domain_id: DomainId::CORE_PAYMENTS,
// account_id: AccountIdConverter::convert(Bob.into()),
// },
// amount: alice_transfer_amount,
// },
// );
// alice
// .send_extrinsic(tx)
// .await
// .expect("Failed to send extrinsic");
// alice_account_nonce += 1;

// produce_blocks!(ferdie, alice, bob, charlie, 1)
// .await
// .unwrap();
// }
// // Assigne `outbox` message to `charlie`
// for _ in 0..10 {
// let tx = bob.construct_extrinsic(
// bob_account_nonce,
// pallet_transporter::Call::transfer {
// dst_location: pallet_transporter::Location {
// domain_id: DomainId::SYSTEM,
// account_id: AccountIdConverter::convert(Alice.into()),
// },
// amount: bob_transfer_amount,
// },
// );
// bob.send_extrinsic(tx)
// .await
// .expect("Failed to send extrinsic");
// bob_account_nonce += 1;

// produce_blocks!(ferdie, alice, bob, charlie, 1)
// .await
// .unwrap();
// }

// // Run charlie's relayer worker, the message assigned to `charlie` will be relayed
// // and send to tx pool now
// let relayer_worker = domain_client_message_relayer::worker::relay_core_domain_messages::<
// _,
// _,
// PBlock,
// _,
// _,
// _,
// _,
// _,
// >(
// relayer_id,
// charlie.client.clone(),
// alice.client.clone(),
// alice.sync_service.clone(),
// charlie.sync_service.clone(),
// gossip_msg_sink,
// );
// bob.task_manager
// .spawn_essential_handle()
// .spawn_essential_blocking(
// "core-domain-relayer-charlie",
// None,
// Box::pin(relayer_worker),
// );

// // Wait until all message are relayed and handled
// let fee = fee_model.outbox_fee().unwrap() + fee_model.inbox_fee().unwrap();
// produce_blocks_until!(ferdie, alice, bob, {
// let post_alice_free_balance = alice.free_balance(alice.key.to_account_id());
// let post_bob_free_balance = bob.free_balance(bob.key.to_account_id());

// post_alice_free_balance
// == pre_alice_free_balance - alice_transfer_amount * 10 + bob_transfer_amount * 10
// - fee * 10
// && post_bob_free_balance
// == pre_bob_free_balance - bob_transfer_amount * 10 + alice_transfer_amount * 10
// - fee * 10
// })
// .await
// .unwrap();
// }

#[substrate_test_utils::test(flavor = "multi_thread")]
async fn test_restart_domain_operator() {
    let directory = TempDir::new().expect("Must be able to create temporary directory");

    let mut builder = sc_cli::LoggerBuilder::new("");
    builder.with_colors(false);
    let _ = builder.init();

    let tokio_handle = tokio::runtime::Handle::current();

    // Start Ferdie
    let mut ferdie = MockConsensusNode::run(
        tokio_handle.clone(),
        Ferdie,
        BasePath::new(directory.path().join("ferdie")),
    );

    // Produce 1 consensus block to initialize genesis domain
    ferdie.produce_block_with_slot(1.into()).await.unwrap();

    // Run Alice (a evm domain authority node)
    let mut alice = domain_test_service::DomainNodeBuilder::new(
        tokio_handle.clone(),
        Alice,
        BasePath::new(directory.path().join("alice")),
    )
    .build_evm_node(Role::Authority, GENESIS_DOMAIN_ID, &mut ferdie)
    .await;

    produce_blocks!(ferdie, alice, 5).await.unwrap();
    let next_slot = ferdie.next_slot();

    // Stop Ferdie and Alice and delete their database lock files
    drop(ferdie);
    drop(alice);
    std::fs::remove_file(directory.path().join("ferdie/paritydb/lock")).unwrap();
    std::fs::remove_file(
        directory
            .path()
            .join(format!("alice/domain-{GENESIS_DOMAIN_ID:?}"))
            .as_path()
            .join("paritydb/lock"),
    )
    .unwrap();

    // Restart Ferdie
    let mut ferdie = MockConsensusNode::run(
        tokio_handle.clone(),
        Ferdie,
        BasePath::new(directory.path().join("ferdie")),
    );
    ferdie.set_next_slot(next_slot);

    // Restart Alice
    let mut alice = domain_test_service::DomainNodeBuilder::new(
        tokio_handle.clone(),
        Alice,
        BasePath::new(directory.path().join("alice")),
    )
    .build_evm_node(Role::Authority, GENESIS_DOMAIN_ID, &mut ferdie)
    .await;

    produce_blocks!(ferdie, alice, 5).await.unwrap();

    // Chain should progress base on previous run
    assert_eq!(ferdie.client.info().best_number, 11);
    assert_eq!(alice.client.info().best_number, 10);
}

#[substrate_test_utils::test(flavor = "multi_thread")]
<<<<<<< HEAD
async fn test_multiple_consensus_blocks_derive_same_domain_block() {
=======
async fn test_domain_transaction_fee_and_operator_reward() {
>>>>>>> fc18225b
    let directory = TempDir::new().expect("Must be able to create temporary directory");

    let mut builder = sc_cli::LoggerBuilder::new("");
    builder.with_colors(false);
    let _ = builder.init();

    let tokio_handle = tokio::runtime::Handle::current();

    // Start Ferdie
    let mut ferdie = MockConsensusNode::run(
        tokio_handle.clone(),
        Ferdie,
        BasePath::new(directory.path().join("ferdie")),
    );

    // Produce 1 consensus block to initialize genesis domain
    ferdie.produce_block_with_slot(1.into()).await.unwrap();

    // Run Alice (a evm domain authority node)
    let mut alice = domain_test_service::DomainNodeBuilder::new(
        tokio_handle.clone(),
        Alice,
        BasePath::new(directory.path().join("alice")),
    )
    .build_evm_node(Role::Authority, GENESIS_DOMAIN_ID, &mut ferdie)
    .await;

    produce_blocks!(ferdie, alice, 3).await.unwrap();
<<<<<<< HEAD
    let common_block_hash = ferdie.client.info().best_hash;
    let bundle_to_tx = |opaque_bundle| {
        subspace_test_runtime::UncheckedExtrinsic::new_unsigned(
            pallet_domains::Call::submit_bundle { opaque_bundle }.into(),
        )
        .into()
    };

    // Fork A
    let (slot, bundle) = ferdie.produce_slot_and_wait_for_bundle_submission().await;
    // Include one more extrinsic in fork A such that we can have a different consensus block
    let remark_tx = subspace_test_runtime::UncheckedExtrinsic::new_unsigned(
        frame_system::Call::remark { remark: vec![0; 8] }.into(),
    )
    .into();
    let consensus_block_hash_fork_a = ferdie
        .produce_block_with_slot_at(
            slot,
            common_block_hash,
            Some(vec![bundle_to_tx(bundle.clone().unwrap()), remark_tx]),
        )
        .await
        .unwrap();

    // Fork B
    let consensus_block_hash_fork_b = ferdie
        .produce_block_with_slot_at(
            slot,
            common_block_hash,
            Some(vec![bundle_to_tx(bundle.unwrap())]),
        )
        .await
        .unwrap();

    // The same domain block mapped to 2 different consensus blocks
    let consensus_best_hashes = crate::aux_schema::consensus_block_hash_for::<
        _,
        _,
        <CBlock as BlockT>::Hash,
    >(&*alice.client, alice.client.info().best_hash)
    .unwrap();
    assert_eq!(
        consensus_best_hashes,
        vec![consensus_block_hash_fork_a, consensus_block_hash_fork_b]
    );
    assert_ne!(consensus_block_hash_fork_a, consensus_block_hash_fork_b);

    // Produce one more block at fork A to make it the canonical chain and the operator
    // should submit the ER of fork A
    let (slot, bundle) = ferdie.produce_slot_and_wait_for_bundle_submission().await;
    ferdie
        .produce_block_with_slot_at(slot, consensus_block_hash_fork_a, None)
        .await
        .unwrap();
    assert_eq!(
        bundle.unwrap().into_receipt().consensus_block_hash,
        consensus_block_hash_fork_a
    );

    // Simply produce more block
    produce_blocks!(ferdie, alice, 3).await.unwrap();
=======

    // Construct and submit an extrinsic with tip
    let pre_alice_free_balance = alice.free_balance(Alice.to_account_id());
    let tip = 123456;
    let tx = alice.construct_extrinsic_with_tip(
        alice.account_nonce(),
        tip,
        frame_system::Call::remark { remark: vec![] },
    );
    alice
        .send_extrinsic(tx)
        .await
        .expect("Failed to send extrinsic");

    // Produce a bundle that contains the just sent extrinsic
    let (slot, bundle) = ferdie.produce_slot_and_wait_for_bundle_submission().await;
    assert_eq!(bundle.unwrap().extrinsics.len(), 1);
    produce_block_with!(ferdie.produce_block_with_slot(slot), alice)
        .await
        .unwrap();
    let consensus_block_hash = ferdie.client.info().best_hash;

    // Produce one more bundle, this bundle should contains the ER of the previous bundle
    let (slot, bundle) = ferdie.produce_slot_and_wait_for_bundle_submission().await;
    let receipt = bundle.unwrap().into_receipt();
    assert_eq!(receipt.consensus_block_hash, consensus_block_hash);
    produce_block_with!(ferdie.produce_block_with_slot(slot), alice)
        .await
        .unwrap();

    // Transaction fee (including the tip) is deducted from alice's account
    let alice_free_balance_changes =
        pre_alice_free_balance - alice.free_balance(Alice.to_account_id());
    assert!(alice_free_balance_changes >= tip as u128);

    // All the transaction fee is collected as operator reward
    assert_eq!(alice_free_balance_changes, receipt.total_rewards);
>>>>>>> fc18225b
}<|MERGE_RESOLUTION|>--- conflicted
+++ resolved
@@ -1819,11 +1819,7 @@
 }
 
 #[substrate_test_utils::test(flavor = "multi_thread")]
-<<<<<<< HEAD
-async fn test_multiple_consensus_blocks_derive_same_domain_block() {
-=======
 async fn test_domain_transaction_fee_and_operator_reward() {
->>>>>>> fc18225b
     let directory = TempDir::new().expect("Must be able to create temporary directory");
 
     let mut builder = sc_cli::LoggerBuilder::new("");
@@ -1852,7 +1848,75 @@
     .await;
 
     produce_blocks!(ferdie, alice, 3).await.unwrap();
-<<<<<<< HEAD
+
+    // Construct and submit an extrinsic with tip
+    let pre_alice_free_balance = alice.free_balance(Alice.to_account_id());
+    let tip = 123456;
+    let tx = alice.construct_extrinsic_with_tip(
+        alice.account_nonce(),
+        tip,
+        frame_system::Call::remark { remark: vec![] },
+    );
+    alice
+        .send_extrinsic(tx)
+        .await
+        .expect("Failed to send extrinsic");
+
+    // Produce a bundle that contains the just sent extrinsic
+    let (slot, bundle) = ferdie.produce_slot_and_wait_for_bundle_submission().await;
+    assert_eq!(bundle.unwrap().extrinsics.len(), 1);
+    produce_block_with!(ferdie.produce_block_with_slot(slot), alice)
+        .await
+        .unwrap();
+    let consensus_block_hash = ferdie.client.info().best_hash;
+
+    // Produce one more bundle, this bundle should contains the ER of the previous bundle
+    let (slot, bundle) = ferdie.produce_slot_and_wait_for_bundle_submission().await;
+    let receipt = bundle.unwrap().into_receipt();
+    assert_eq!(receipt.consensus_block_hash, consensus_block_hash);
+    produce_block_with!(ferdie.produce_block_with_slot(slot), alice)
+        .await
+        .unwrap();
+
+    // Transaction fee (including the tip) is deducted from alice's account
+    let alice_free_balance_changes =
+        pre_alice_free_balance - alice.free_balance(Alice.to_account_id());
+    assert!(alice_free_balance_changes >= tip as u128);
+
+    // All the transaction fee is collected as operator reward
+    assert_eq!(alice_free_balance_changes, receipt.total_rewards);
+}
+
+#[substrate_test_utils::test(flavor = "multi_thread")]
+async fn test_multiple_consensus_blocks_derive_same_domain_block() {
+    let directory = TempDir::new().expect("Must be able to create temporary directory");
+
+    let mut builder = sc_cli::LoggerBuilder::new("");
+    builder.with_colors(false);
+    let _ = builder.init();
+
+    let tokio_handle = tokio::runtime::Handle::current();
+
+    // Start Ferdie
+    let mut ferdie = MockConsensusNode::run(
+        tokio_handle.clone(),
+        Ferdie,
+        BasePath::new(directory.path().join("ferdie")),
+    );
+
+    // Produce 1 consensus block to initialize genesis domain
+    ferdie.produce_block_with_slot(1.into()).await.unwrap();
+
+    // Run Alice (a evm domain authority node)
+    let mut alice = domain_test_service::DomainNodeBuilder::new(
+        tokio_handle.clone(),
+        Alice,
+        BasePath::new(directory.path().join("alice")),
+    )
+    .build_evm_node(Role::Authority, GENESIS_DOMAIN_ID, &mut ferdie)
+    .await;
+
+    produce_blocks!(ferdie, alice, 3).await.unwrap();
     let common_block_hash = ferdie.client.info().best_hash;
     let bundle_to_tx = |opaque_bundle| {
         subspace_test_runtime::UncheckedExtrinsic::new_unsigned(
@@ -1914,43 +1978,4 @@
 
     // Simply produce more block
     produce_blocks!(ferdie, alice, 3).await.unwrap();
-=======
-
-    // Construct and submit an extrinsic with tip
-    let pre_alice_free_balance = alice.free_balance(Alice.to_account_id());
-    let tip = 123456;
-    let tx = alice.construct_extrinsic_with_tip(
-        alice.account_nonce(),
-        tip,
-        frame_system::Call::remark { remark: vec![] },
-    );
-    alice
-        .send_extrinsic(tx)
-        .await
-        .expect("Failed to send extrinsic");
-
-    // Produce a bundle that contains the just sent extrinsic
-    let (slot, bundle) = ferdie.produce_slot_and_wait_for_bundle_submission().await;
-    assert_eq!(bundle.unwrap().extrinsics.len(), 1);
-    produce_block_with!(ferdie.produce_block_with_slot(slot), alice)
-        .await
-        .unwrap();
-    let consensus_block_hash = ferdie.client.info().best_hash;
-
-    // Produce one more bundle, this bundle should contains the ER of the previous bundle
-    let (slot, bundle) = ferdie.produce_slot_and_wait_for_bundle_submission().await;
-    let receipt = bundle.unwrap().into_receipt();
-    assert_eq!(receipt.consensus_block_hash, consensus_block_hash);
-    produce_block_with!(ferdie.produce_block_with_slot(slot), alice)
-        .await
-        .unwrap();
-
-    // Transaction fee (including the tip) is deducted from alice's account
-    let alice_free_balance_changes =
-        pre_alice_free_balance - alice.free_balance(Alice.to_account_id());
-    assert!(alice_free_balance_changes >= tip as u128);
-
-    // All the transaction fee is collected as operator reward
-    assert_eq!(alice_free_balance_changes, receipt.total_rewards);
->>>>>>> fc18225b
 }